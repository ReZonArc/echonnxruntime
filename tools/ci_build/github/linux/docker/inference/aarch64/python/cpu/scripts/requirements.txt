--- conflicted
+++ resolved
@@ -1,16 +1,9 @@
-numpy==1.21.6 ; python_version < '3.9'
-numpy==2.1.2 ; python_version >= '3.9'
+numpy==2.2.6
 mypy
 pytest
 setuptools>=68.2.2
 wheel
-<<<<<<< HEAD
-onnx==1.17.0 ; python_version < '3.13'
-protobuf==4.21.12
-sympy==1.14
-=======
 onnx==1.18.0
 protobuf==4.25.1
-sympy==1.12
->>>>>>> c44df59e
+sympy==1.14
 flatbuffers