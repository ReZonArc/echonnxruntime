--- conflicted
+++ resolved
@@ -103,10 +103,6 @@
         ${MLAS_SRC_DIR}/softmax_kernel_neon_fp16.cpp
       )
 
-      setup_kleidiai()
-      onnxruntime_fetchcontent_makeavailable(kleidiai)
-      set(KLEIDIAI_SRC ${kleidiai_SOURCE_DIR})
-
       set(mlas_platform_preprocess_srcs
         ${MLAS_SRC_DIR}/arm64/ConvSymS8KernelDot.asm
         ${MLAS_SRC_DIR}/arm64/ConvSymS8KernelDotLd64.asm
@@ -126,10 +122,6 @@
         ${MLAS_SRC_DIR}/arm64/SymQgemmS8KernelNeon.asm
         ${MLAS_SRC_DIR}/arm64/SymQgemmS8KernelSDot.asm
         ${MLAS_SRC_DIR}/arm64/SymQgemmS8KernelSDotLd64.asm
-        ${KLEIDIAI_SRC}/kai/ukernels/matmul/matmul_clamp_f32_qai8dxp_qsi4c32p/kai_matmul_clamp_f32_qai8dxp1x4_qsi4c32p4x4_1x4_neon_dotprod_asm.S
-        ${KLEIDIAI_SRC}/kai/ukernels/matmul/matmul_clamp_f32_qai8dxp_qsi4c32p/kai_matmul_clamp_f32_qai8dxp4x4_qsi4c32p4x4_16x4_neon_dotprod_asm.S
-        ${KLEIDIAI_SRC}/kai/ukernels/matmul/matmul_clamp_f32_qai8dxp_qsi4c32p/kai_matmul_clamp_f32_qai8dxp1x8_qsi4c32p4x8_1x4x32_neon_dotprod_asm.S
-        ${KLEIDIAI_SRC}/kai/ukernels/matmul/matmul_clamp_f32_qai8dxp_qsi4c32p/kai_matmul_clamp_f32_qai8dxp4x8_qsi4c32p4x8_16x4x32_neon_i8mm_asm.S
       )
 
       if (onnxruntime_USE_KLEIDIAI)
@@ -264,43 +256,13 @@
 endfunction()
 
 function(setup_kleidiai)
-<<<<<<< HEAD
-=======
   target_compile_definitions(onnxruntime_mlas PRIVATE USE_KLEIDIAI)
 
->>>>>>> 577b8d8d
   # Disable the KleidiAI tests
   set(KLEIDIAI_BUILD_TESTS  OFF)
 
   # Fetch KleidiAI sources:
   if (NOT TARGET kleidiai)
-<<<<<<< HEAD
-    if (POLICY CMP0135)
-      cmake_policy(SET CMP0135 NEW)
-    endif()
-
-    FetchContent_Declare(kleidiai URL ${DEP_URL_kleidiai} URL_HASH SHA1=${DEP_SHA1_kleidiai})
-  endif()
-  onnxruntime_fetchcontent_makeavailable(kleidiai)
-  set(KLEIDIAI_SRC ${kleidiai_SOURCE_DIR})
-
-  # KleidiAI
-  include_directories(${KLEIDIAI_SRC}/)
-
-  target_sources(onnxruntime_mlas PRIVATE
-    ${MLAS_SRC_DIR}/kai_ukernel_interface.cpp
-    ${KLEIDIAI_SRC}/kai/ukernels/matmul/pack/kai_rhs_pack_nxk_qsi4c32p_qsu4c32s1s0.c
-    ${KLEIDIAI_SRC}/kai/ukernels/matmul/pack/kai_lhs_quant_pack_qai8dxp_f32.c
-    ${KLEIDIAI_SRC}/kai/ukernels/matmul/matmul_clamp_f32_qai8dxp_qsi4c32p/kai_matmul_clamp_f32_qai8dxp1x4_qsi4c32p4x4_1x4_neon_dotprod.c
-    ${KLEIDIAI_SRC}/kai/ukernels/matmul/matmul_clamp_f32_qai8dxp_qsi4c32p/kai_matmul_clamp_f32_qai8dxp4x4_qsi4c32p4x4_16x4_neon_dotprod.c
-    ${KLEIDIAI_SRC}/kai/ukernels/matmul/matmul_clamp_f32_qai8dxp_qsi4c32p/kai_matmul_clamp_f32_qai8dxp1x8_qsi4c32p4x8_1x4x32_neon_dotprod.c
-    ${KLEIDIAI_SRC}/kai/ukernels/matmul/matmul_clamp_f32_qai8dxp_qsi4c32p/kai_matmul_clamp_f32_qai8dxp4x8_qsi4c32p4x8_16x4x32_neon_i8mm.c
-    ${KLEIDIAI_SRC}/kai/ukernels/matmul/matmul_clamp_f32_qai8dxp_qsi4c32p/kai_matmul_clamp_f32_qai8dxp1x4_qsi4c32p4x4_1x4_neon_dotprod_asm.S
-    ${KLEIDIAI_SRC}/kai/ukernels/matmul/matmul_clamp_f32_qai8dxp_qsi4c32p/kai_matmul_clamp_f32_qai8dxp4x4_qsi4c32p4x4_16x4_neon_dotprod_asm.S
-    ${KLEIDIAI_SRC}/kai/ukernels/matmul/matmul_clamp_f32_qai8dxp_qsi4c32p/kai_matmul_clamp_f32_qai8dxp1x8_qsi4c32p4x8_1x4x32_neon_dotprod_asm.S
-    ${KLEIDIAI_SRC}/kai/ukernels/matmul/matmul_clamp_f32_qai8dxp_qsi4c32p/kai_matmul_clamp_f32_qai8dxp4x8_qsi4c32p4x8_16x4x32_neon_i8mm_asm.S
-  )
-=======
     onnxruntime_fetchcontent_declare(kleidiai URL ${DEP_URL_kleidiai} URL_HASH SHA1=${DEP_SHA1_kleidiai} EXCLUDE_FROM_ALL)
   endif()
   onnxruntime_fetchcontent_makeavailable(kleidiai)
@@ -309,7 +271,6 @@
     ${MLAS_SRC_DIR}/kai_ukernel_interface.cpp
   )
   target_link_libraries(onnxruntime_mlas PRIVATE kleidiai)
->>>>>>> 577b8d8d
 
   if (NOT MSVC)
     set_source_files_properties(${MLAS_SRC_DIR}/sqnbitgemm_kernel_neon_int8.cpp
@@ -454,13 +415,9 @@
           ${MLAS_SRC_DIR}/softmax_kernel_neon.h
           ${MLAS_SRC_DIR}/softmax_kernel_neon.cpp
         )
-<<<<<<< HEAD
-        setup_kleidiai()
-=======
         if (onnxruntime_USE_KLEIDIAI)
           setup_kleidiai()
         endif()
->>>>>>> 577b8d8d
         set_source_files_properties(${MLAS_SRC_DIR}/sqnbitgemm_kernel_neon_int8.cpp
                                     PROPERTIES COMPILE_FLAGS " -march=armv8.2-a+dotprod")
         if (NOT APPLE)
