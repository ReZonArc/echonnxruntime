--- conflicted
+++ resolved
@@ -139,12 +139,17 @@
     *out = new OrtMemoryInfo(onnxruntime::CPU, type, OrtDevice(), id1, mem_type1);
   } else if (strcmp(name1, onnxruntime::CUDA) == 0 ||
              strcmp(name1, onnxruntime::OpenVINO_GPU) == 0 ||
-             strcmp(name1, onnxruntime::DML) == 0 ||
              strcmp(name1, onnxruntime::HIP) == 0 ||
              strcmp(name1, onnxruntime::WEBGPU_BUFFER) == 0) {
     *out = new OrtMemoryInfo(
         name1, type, OrtDevice(OrtDevice::GPU, OrtDevice::MemType::DEFAULT, static_cast<OrtDevice::DeviceId>(id1)), id1,
         mem_type1);
+  } else if (strcmp(name1, onnxruntime::DML) == 0) {
+    // Since EPs cannot have 2 allocators with the same OrtMemType and Memory ID,
+    // we use -1 as the memory ID to represent external allocations that don't have any allocator.
+    *out = new OrtMemoryInfo(
+        name1, type, OrtDevice(OrtDevice::GPU, OrtDevice::MemType::DML_EXTERNAL, static_cast<OrtDevice::DeviceId>(id1)),
+        -1, mem_type1);
   } else if (strcmp(name1, onnxruntime::OpenVINO_RT_NPU) == 0) {
     *out = new OrtMemoryInfo(
         name1, type, OrtDevice(OrtDevice::NPU, OrtDevice::MemType::DEFAULT, static_cast<OrtDevice::DeviceId>(id1)), id1,
@@ -153,23 +158,6 @@
     *out = new OrtMemoryInfo(
         onnxruntime::CUDA_PINNED, type, OrtDevice(OrtDevice::CPU, OrtDevice::MemType::CUDA_PINNED, static_cast<OrtDevice::DeviceId>(id1)),
         id1, mem_type1);
-<<<<<<< HEAD
-  } else if (strcmp(name1, onnxruntime::OpenVINO_GPU) == 0) {
-    *out = new OrtMemoryInfo(
-        onnxruntime::OpenVINO_GPU, type, OrtDevice(OrtDevice::GPU, OrtDevice::MemType::DEFAULT, static_cast<OrtDevice::DeviceId>(id1)),
-        id1, mem_type1);
-  } else if (strcmp(name1, onnxruntime::DML) == 0) {
-    // Since EPs cannot have 2 allocators with the same OrtMemType and Memory ID,
-    // we use -1 as the memory ID to represent external allocations that don't have any allocator.
-    *out = new OrtMemoryInfo(
-        onnxruntime::DML, type, OrtDevice(OrtDevice::GPU, OrtDevice::MemType::DML_EXTERNAL, static_cast<OrtDevice::DeviceId>(id1)),
-        -1, mem_type1);
-  } else if (strcmp(name1, onnxruntime::HIP) == 0) {
-    *out = new OrtMemoryInfo(
-        onnxruntime::HIP, type, OrtDevice(OrtDevice::GPU, OrtDevice::MemType::DEFAULT, static_cast<OrtDevice::DeviceId>(id1)), id1,
-        mem_type1);
-=======
->>>>>>> 05acfb90
   } else if (strcmp(name1, onnxruntime::HIP_PINNED) == 0) {
     *out = new OrtMemoryInfo(
         onnxruntime::HIP_PINNED, type, OrtDevice(OrtDevice::CPU, OrtDevice::MemType::HIP_PINNED, static_cast<OrtDevice::DeviceId>(id1)),
