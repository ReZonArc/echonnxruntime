--- conflicted
+++ resolved
@@ -6,12 +6,9 @@
 #include <DirectML.h>
 #include "ICommandRecorder.h"
 #include "CommandAllocatorRing.h"
-<<<<<<< HEAD
 #include "core/framework/allocator.h"
 #include "DmlGpuAllocator.h"
-=======
 #include "DescriptorPool.h"
->>>>>>> 05acfb90
 
 namespace Dml
 {
@@ -54,11 +51,7 @@
             _Outptr_ ID3D12Fence** fence,
             _Out_ uint64_t* completionValue);
 
-<<<<<<< HEAD
-        ComPtr<ID3D12GraphicsCommandList> GetCommandList();
-=======
         Microsoft::WRL::ComPtr<ID3D12GraphicsCommandList> GetCommandList();
->>>>>>> 05acfb90
 
         void ResourceBarrier(gsl::span<const D3D12_RESOURCE_BARRIER> barriers);
         void AddUAVBarrier();
@@ -66,11 +59,7 @@
         void Open() final;
         void CloseAndExecute() final;
 
-<<<<<<< HEAD
         void SetAllocator(std::weak_ptr<DmlGpuAllocator> allocator);
-=======
-        void SetAllocator(std::weak_ptr<BucketizedBufferAllocator> allocator);
->>>>>>> 05acfb90
 
         bool HasUnsubmittedWork() override
         {
@@ -106,20 +95,8 @@
         Microsoft::WRL::ComPtr<ID3D12GraphicsCommandList> m_currentCommandList;
         bool m_operationsRecordedInCurrentCommandList = false;
 
-<<<<<<< HEAD
-        // Command lists which have been batched up for execution.  The values in
-        // m_pendingCommandListsCacheable indicate whether they can be moved into this
-        // class's cache after execution, versus if they belong to the caller and were
-        // passed to ExecuteCommandList.
-        std::vector<ComPtr<ID3D12GraphicsCommandList>> m_pendingCommandLists;
-        std::vector<bool> m_pendingCommandListsCacheable;
-
-        // A pool of cached command lists which may be re-used.
-        std::deque<ComPtr<ID3D12GraphicsCommandList>> m_cachedCommandLists;
-=======
         // A cached command list which may be re-used.
         Microsoft::WRL::ComPtr<ID3D12GraphicsCommandList> m_cachedCommandList;
->>>>>>> 05acfb90
 
         void SetDescriptorHeap(ID3D12DescriptorHeap* descriptorHeap);
     };
