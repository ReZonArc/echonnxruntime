--- conflicted
+++ resolved
@@ -599,7 +599,8 @@
 
 ORT_API(const OrtEpApi*, GetEpApi);
 
-<<<<<<< HEAD
+ORT_API_STATUS_IMPL(GetTensorSizeInBytes, _In_ const OrtValue* ort_value, _Out_ size_t* size);
+
 ORT_API_STATUS_IMPL(Session_GetEpGraphPartitioningInfo, _In_ const OrtSession* session,
                     _Outptr_ const OrtEpAssignedSubgraph* const** ep_subgraphs,
                     _Out_ size_t* num_ep_subgraphs);
@@ -616,8 +617,4 @@
 // OrtEpAssignedNode accessors.
 ORT_API(const char*, EpAssignedNode_Name, _In_ const OrtEpAssignedNode* ep_node);
 ORT_API(const char*, EpAssignedNode_OpType, _In_ const OrtEpAssignedNode* ep_node);
-=======
-ORT_API_STATUS_IMPL(GetTensorSizeInBytes, _In_ const OrtValue* ort_value, _Out_ size_t* size);
-
->>>>>>> 8a97463a
 }  // namespace OrtApis