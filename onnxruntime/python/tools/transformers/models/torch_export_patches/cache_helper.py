--- conflicted
+++ resolved
@@ -1,9 +1,3 @@
-# -------------------------------------------------------------------------
-# Copyright (c) Microsoft Corporation.  All rights reserved.
-# Licensed under the MIT License.  See License.txt in the project root for
-# license information.
-# --------------------------------------------------------------------------
-
 import packaging.version as pv
 import torch
 from transformers import __version__ as transformers_version
@@ -36,30 +30,7 @@
     return len(cache2.key_cache) == len(cache.value_cache)
 
 
-<<<<<<< HEAD
-def flatten_unflatten_for_dynamic_shapes(obj):
-    """
-    Returns the object in a different structure similar to what
-    the definition of the dynamic shapes should use.
-
-    :param obj: object from a custom class
-    :return: the serialized object
-    """
-    flat, spec = torch.utils._pytree.tree_flatten(obj)
-    start = 0
-    end = 0
-    subtrees = []
-    for subspec in spec.children_specs:
-        end += subspec.num_leaves
-        subtrees.append(subspec.unflatten(flat[start:end]))
-        start = end
-    return subtrees
-
-
-if pv.Version(transformers.__version__) > pv.Version("4.49.99999"):
-=======
 if pv.Version(transformers_version) > pv.Version("4.49.99999"):
->>>>>>> 61613418
 
     def make_dynamic_cache(
         key_value_pairs: list[tuple[torch.Tensor, torch.Tensor]],
