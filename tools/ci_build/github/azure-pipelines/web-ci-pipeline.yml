--- conflicted
+++ resolved
@@ -56,12 +56,7 @@
     PoolName: 'onnxruntime-Ubuntu2004-AMD-CPU'
     BuildStaticLib: true
     ExtraBuildArgs: $(ExtraBuildArgs)
-<<<<<<< HEAD
-    WASMTemplate: jobs/linux-wasm-ci-jobs.yml
-    WebTemplate: jobs/win-web-ci-jobs.yml
-=======
-    WASMTemplate: linux-wasm-ci.yml
->>>>>>> 905faea3
+    WASMTemplate: jobs/linux-wasm-ci.yml
     UseWebPoolName: true
     RunWebGpuTestsForDebugBuild: false
     RunWebGpuTestsForReleaseBuild: true
