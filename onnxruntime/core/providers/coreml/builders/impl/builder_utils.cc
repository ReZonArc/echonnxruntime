// Copyright (c) Microsoft Corporation. All rights reserved.
// Licensed under the MIT License.

#include "core/providers/coreml/builders/impl/builder_utils.h"

#include "core/common/narrow.h"
#include "core/framework/tensorprotoutils.h"
#include "core/providers/coreml/builders/coreml_spec.h"
#include "core/providers/coreml/builders/helper.h"
#include "core/providers/coreml/builders/model_builder.h"
#include "core/providers/shared/utils/utils.h"
#include "core/optimizer/initializer.h"

using namespace COREML_SPEC;

namespace onnxruntime {
namespace coreml {

Status ComputeConvPads(const std::vector<int64_t> input_shape,
                       const int64_t weight_size_y,
                       const int64_t weight_size_x,
                       const std::vector<int64_t>& onnx_pads,
                       const std::vector<int64_t>& onnx_strides,
                       const std::vector<int64_t>& onnx_dilations,
                       AutoPadType auto_pad_type,
                       std::vector<int64_t>& pads_out) {
  const int64_t input_size_y = input_shape[2];
  const int64_t input_size_x = input_shape[3];
  const int64_t stride_y = onnx_strides[0];
  const int64_t stride_x = onnx_strides[1];
  const int64_t dilation_y = onnx_dilations[0];
  const int64_t dilation_x = onnx_dilations[1];

  int64_t padding_top = onnx_pads[0];
  int64_t padding_bottom = onnx_pads[2];
  int64_t padding_left = onnx_pads[1];
  int64_t padding_right = onnx_pads[3];

  ORT_RETURN_IF_ERROR(ComputePad(input_size_y,
                                 stride_y, weight_size_y, dilation_y,
                                 auto_pad_type,
                                 padding_top, padding_bottom));
  ORT_RETURN_IF_ERROR(ComputePad(input_size_x,
                                 stride_x, weight_size_x, dilation_x,
                                 auto_pad_type,
                                 padding_left, padding_right));

  pads_out = {padding_top, padding_left, padding_bottom, padding_right};

  return Status::OK();
}

Status HandleAutoPad(const std::vector<int64_t> input_shape,
                     const int64_t weight_size_y,
                     const int64_t weight_size_x,
                     const std::vector<int64_t>& onnx_pads,
                     const std::vector<int64_t>& onnx_strides,
                     const std::vector<int64_t>& onnx_dilations,
                     AutoPadType auto_pad_type,
                     AutoPadType& auto_pad_type_out) {
  auto_pad_type_out = auto_pad_type;
  if (auto_pad_type == AutoPadType::NOTSET && onnx_dilations == std::vector<int64_t>{1, 1} &&
      // ComputeConvPads() only handles known dimensions of input_shape[2] and input_shape[3]
      input_shape[2] != -1 && input_shape[3] != -1) {
    {
      std::vector<int64_t> same_upper_pads;
      ORT_RETURN_IF_ERROR(ComputeConvPads(input_shape, weight_size_y, weight_size_x,
                                          onnx_pads, onnx_strides, onnx_dilations,
                                          AutoPadType::SAME_UPPER, same_upper_pads));
      if (onnx_pads == same_upper_pads) {
        auto_pad_type_out = AutoPadType::SAME_UPPER;
        return Status::OK();
      }
    }

    {
      std::vector<int64_t> same_lower_pads;
      ORT_RETURN_IF_ERROR(ComputeConvPads(input_shape, weight_size_y, weight_size_x,
                                          onnx_pads, onnx_strides, onnx_dilations,
                                          AutoPadType::SAME_LOWER, same_lower_pads));
      if (onnx_pads == same_lower_pads) {
        auto_pad_type_out = AutoPadType::SAME_LOWER;
        return Status::OK();
      }
    }
  }

  return Status::OK();
}

Status CreateCoreMLWeight(CoreML::Specification::WeightParams& weight,
                          const ONNX_NAMESPACE::TensorProto& tensor) {
  const auto data_type = tensor.data_type();
  Initializer unpacked_tensor(tensor);
  switch (data_type) {
    case ONNX_NAMESPACE::TensorProto_DataType_FLOAT:
      CreateCoreMLWeight(weight, unpacked_tensor.DataAsSpan<float>());
      break;
    case ONNX_NAMESPACE::TensorProto_DataType_FLOAT16:
      CreateCoreMLWeight(weight, unpacked_tensor.DataAsSpan<MLFloat16>());
      break;
    case ONNX_NAMESPACE::TensorProto_DataType_INT32:
      CreateCoreMLWeight(weight, unpacked_tensor.DataAsSpan<int32_t>());
      break;
    case ONNX_NAMESPACE::TensorProto_DataType_INT64:
      CreateCoreMLWeight(weight, unpacked_tensor.DataAsSpan<int64_t>());
      break;
    default:
      return ORT_MAKE_STATUS(ONNXRUNTIME, INVALID_ARGUMENT,
                             "The initializer of graph has unsupported type, name: ",
                             tensor.name(), " type: ", data_type);
  }
  return Status::OK();
}

void CreateCoreMLWeight(CoreML::Specification::WeightParams& weight, gsl::span<const float> data) {
  weight.mutable_floatvalue()->Assign(data.begin(), data.end());
}

void CreateCoreMLWeight(CoreML::Specification::WeightParams& weight, gsl::span<const MLFloat16> data) {
  const char* data_byte_ptr = reinterpret_cast<const char*>(data.data());
  weight.mutable_float16value()->assign(data_byte_ptr, data_byte_ptr + data.size_bytes());
}

namespace {
template <typename T>
void CreateCoreMLWeightConvertingDataToFloats(CoreML::Specification::WeightParams& weight, gsl::span<const T> data) {
  google::protobuf::RepeatedField<float> weight_floats{};
  weight_floats.Reserve(narrow<int>(data.size()));
  std::transform(data.begin(), data.end(), google::protobuf::RepeatedFieldBackInserter(&weight_floats),
                 [](T v) { return narrow<float>(v); });
  *weight.mutable_floatvalue() = std::move(weight_floats);
}

template <typename T>
void CreateCoreMLWeightConvertingDataToFloat16s(CoreML::Specification::WeightParams& weight, gsl::span<const T> data) {
  std::vector<MLFloat16> weight_float16s{};
  weight_float16s.reserve(data.size());
  std::transform(data.begin(), data.end(), std::back_inserter(weight_float16s),
                 [](T v) { return MLFloat16(float(v)); });
  CreateCoreMLWeight(weight, weight_float16s);
}
}  // namespace

void CreateCoreMLWeight(CoreML::Specification::WeightParams& weight, gsl::span<const int32_t> data) {
  CreateCoreMLWeightConvertingDataToFloats(weight, data);
}

void CreateCoreMLWeight(CoreML::Specification::WeightParams& weight, gsl::span<const int64_t> data) {
  CreateCoreMLWeightConvertingDataToFloats(weight, data);
}

//
// ML Program Utils
//

namespace {
void SetTensorTypeInfo(MILSpec::TensorType& tensor_type, MILSpec::DataType data_type,
                       std::optional<gsl::span<const int64_t>> shape, bool convert_scalar = false) {
  tensor_type.set_datatype(data_type);
  if (shape) {
    auto rank = shape->size();
    if (convert_scalar && rank == 0) {
      // CoreML scalar has shape {1}
      tensor_type.set_rank(1);
      tensor_type.add_dimensions()->mutable_constant()->set_size(1);
    } else {
      tensor_type.set_rank(rank);
      for (const auto& dim : *shape) {
        if (dim >= 0) {
          tensor_type.add_dimensions()->mutable_constant()->set_size(narrow<int32_t>(dim));
        } else {
          tensor_type.add_dimensions()->mutable_unknown()->set_variadic(false);
        }
      }
    }
  }
}

void SetTensorTypeInfo(MILSpec::TensorType& tensor_type, MILSpec::DataType data_type,
                       const ONNX_NAMESPACE::TensorShapeProto* shape, bool convert_scalar = false) {
  tensor_type.set_datatype(data_type);

  if (shape) {
    auto rank = shape->dim_size();
    if (convert_scalar && rank == 0) {
      // CoreML scalar has shape {1}
      tensor_type.set_rank(1);
      tensor_type.add_dimensions()->mutable_constant()->set_size(1);
    } else {
      tensor_type.set_rank(rank);
      for (const auto& dim : shape->dim()) {
        if (dim.has_dim_value()) {
          tensor_type.add_dimensions()->mutable_constant()->set_size(narrow<int32_t>(dim.dim_value()));
        } else {
          tensor_type.add_dimensions()->mutable_unknown()->set_variadic(false);
        }
      }
    }
    if (rank == 3) {
      return;
    }
  }
}

template <typename T1, typename T2 = T1>
void CopyDataToTensorValue(MILSpec::TensorValue& tensor_value, gsl::span<const T1> data) {
  // need a 'false' that is dependent on the template types to make gcc happy and give a meaningful error message.
  static_assert(false_for_T<T1> && false_for_T<T2>, "Unsupported data type");  // add specializations below as needed
}

template <>
void CopyDataToTensorValue<float>(MILSpec::TensorValue& tensor_value, gsl::span<const float> data) {
  tensor_value.mutable_floats()->mutable_values()->Add(data.begin(), data.end());
}

template <>
void CopyDataToTensorValue<MLFloat16>(MILSpec::TensorValue& tensor_value, gsl::span<const MLFloat16> data) {
  const char* begin = reinterpret_cast<const char*>(data.data());
  const char* end = begin + (data.size() * sizeof(MLFloat16));
  tensor_value.mutable_bytes()->mutable_values()->assign(begin, end);
}

template <>
void CopyDataToTensorValue<int32_t>(MILSpec::TensorValue& tensor_value, gsl::span<const int32_t> data) {
  tensor_value.mutable_ints()->mutable_values()->Add(data.begin(), data.end());
}

template <>
void CopyDataToTensorValue<std::string>(MILSpec::TensorValue& tensor_value, gsl::span<const std::string> data) {
  tensor_value.mutable_strings()->mutable_values()->Add(data.begin(), data.end());
}

// copy int64_t (used by ONNX for strides/indexes/etc.) to int32_t (used by CoreML)
template <>
void CopyDataToTensorValue<int64_t, int32_t>(MILSpec::TensorValue& tensor_value, gsl::span<const int64_t> data) {
  auto& int32_out = *tensor_value.mutable_ints()->mutable_values();
  int32_out.Reserve(narrow<int32_t>(data.size()));
  for (const int64_t v : data) {
    int32_out.AddAlreadyReserved(narrow<int32_t>(v));
  }
}

template <>
void CopyDataToTensorValue<bool>(MILSpec::TensorValue& tensor_value, gsl::span<const bool> data) {
  tensor_value.mutable_bools()->mutable_values()->Add(data.begin(), data.end());
}

}  // namespace

MILSpec::DataType OnnxDataTypeToMILSpec(int onnx_type) {
  switch (static_cast<ONNX_NAMESPACE::TensorProto_DataType>(onnx_type)) {
    case ONNX_NAMESPACE::TensorProto_DataType_FLOAT:
      return MILSpec::DataType::FLOAT32;
    case ONNX_NAMESPACE::TensorProto_DataType_DOUBLE:
      return MILSpec::DataType::FLOAT64;
    case ONNX_NAMESPACE::TensorProto_DataType_BFLOAT16:
      return MILSpec::DataType::BFLOAT16;
    case ONNX_NAMESPACE::TensorProto_DataType_FLOAT16:
      return MILSpec::DataType::FLOAT16;

    case ONNX_NAMESPACE::TensorProto_DataType_INT8:
      return MILSpec::DataType::INT8;
    case ONNX_NAMESPACE::TensorProto_DataType_INT16:
      return MILSpec::DataType::INT16;
    case ONNX_NAMESPACE::TensorProto_DataType_INT32:
    case ONNX_NAMESPACE::TensorProto_DataType_INT64:
      return MILSpec::DataType::INT32;

    case ONNX_NAMESPACE::TensorProto_DataType_UINT8:
      return MILSpec::DataType::UINT8;
    case ONNX_NAMESPACE::TensorProto_DataType_UINT16:
      return MILSpec::DataType::UINT16;
    case ONNX_NAMESPACE::TensorProto_DataType_UINT32:
      return MILSpec::DataType::UINT32;
    case ONNX_NAMESPACE::TensorProto_DataType_UINT64:
      return MILSpec::DataType::UINT64;

    case ONNX_NAMESPACE::TensorProto_DataType_BOOL:
      return MILSpec::DataType::BOOL;
    case ONNX_NAMESPACE::TensorProto_DataType_STRING:
      return MILSpec::DataType::STRING;
    default:
      ORT_THROW("Unsupported data type: ", onnx_type);
  }
}

template <typename T1, typename T2>
MILSpec::Value CreateTensorValue(const gsl::span<const T1> data,
                                 std::optional<gsl::span<const int64_t>> shape) {
  MILSpec::Value value;
  MILSpec::TensorType& tensor_type = *value.mutable_type()->mutable_tensortype();

  if (shape) {
    SetTensorTypeInfo(tensor_type, DataTypeToMILSpec<T2>(), *shape);
  } else {
    // infer as 1D shape
    std::vector<int64_t> coreml_shape{narrow<int64_t>(data.size())};
    SetTensorTypeInfo(tensor_type, DataTypeToMILSpec<T2>(), coreml_shape);
  }

  MILSpec::TensorValue& tensor_value = *value.mutable_immediatevalue()->mutable_tensor();
  CopyDataToTensorValue<T1, T2>(tensor_value, data);

  return value;
}

template <typename T>
MILSpec::Value CreateScalarTensorValue(const T& data) {
  gsl::span<const T> data_span{&data, 1};
  std::vector<int64_t> shape = {};  // empty for scalar
  return CreateTensorValue<T>(data_span, shape);
}

// explicit specializations for types we handle so the implementation can be in the .cc file
template MILSpec::Value CreateTensorValue<int64_t, int32_t>(gsl::span<const int64_t> data,
                                                            std::optional<gsl::span<const int64_t>> shape);
template MILSpec::Value CreateTensorValue<float, float>(gsl::span<const float> data,
                                                        std::optional<gsl::span<const int64_t>> shape);
template MILSpec::Value CreateTensorValue<MLFloat16, MLFloat16>(gsl::span<const MLFloat16> data,
                                                                std::optional<gsl::span<const int64_t>> shape);
template MILSpec::Value CreateTensorValue<bool, bool>(gsl::span<const bool> data,
                                                      std::optional<gsl::span<const int64_t>> shape);
template MILSpec::Value CreateTensorValue<std::string, std::string>(gsl::span<const std::string> data,
                                                                    std::optional<gsl::span<const int64_t>> shape);

template MILSpec::Value CreateScalarTensorValue(const float& data);
template MILSpec::Value CreateScalarTensorValue(const int32_t& data);
template MILSpec::Value CreateScalarTensorValue(const std::string& data);
template MILSpec::Value CreateScalarTensorValue(const bool& data);

COREML_SPEC::MILSpec::NamedValueType CreateNamedTensorValueType(const NodeArg& node_arg, bool convert_scalar) {
  MILSpec::NamedValueType nvt;
  nvt.set_name(node_arg.Name());
  MILSpec::TensorType& tensor_type = *nvt.mutable_type()->mutable_tensortype();

  SetTensorTypeInfo(tensor_type, OnnxDataTypeToMILSpec(node_arg.TypeAsProto()->tensor_type().elem_type()),
                    node_arg.Shape(), convert_scalar);

  return nvt;
}

void AddOperationInput(MILSpec::Operation& op, std::string_view input_name, std::string_view value_name) {
  MILSpec::Argument arg;
  arg.mutable_arguments()->Add()->set_name(value_name.data(), value_name.size());

  (*op.mutable_inputs())[input_name] = std::move(arg);
}

void AddOperationVariadicInput(MILSpec::Operation& op, std::string_view input_name,
                               const std::vector<std::string_view>& value_names) {
  MILSpec::Argument arg;
  for (const auto& value : value_names) {
    arg.mutable_arguments()->Add()->set_name(value.data(), value.size());
  }

  (*op.mutable_inputs())[input_name] = std::move(arg);
}

void AddIntermediateOperationOutput(COREML_SPEC::MILSpec::Operation& op, std::string_view output_name,
                                    int32_t element_type, std::optional<gsl::span<const int64_t>> shape) {
  auto& outputs = *op.mutable_outputs();
  auto& output_arg = *outputs.Add();
  output_arg.set_name(output_name.data(), output_name.size());

  MILSpec::ValueType& value = *output_arg.mutable_type();
  MILSpec::TensorType& tensor_type = *value.mutable_tensortype();

  SetTensorTypeInfo(tensor_type, OnnxDataTypeToMILSpec(element_type), shape, /*convert_scalar*/ true);
}

void AddOperationOutput(COREML_SPEC::MILSpec::Operation& op, const NodeArg& output) {
  auto& outputs = *op.mutable_outputs();
  auto& output_arg = *outputs.Add();
  output_arg.set_name(output.Name());

  MILSpec::ValueType& value = *output_arg.mutable_type();
  MILSpec::TensorType& tensor_type = *value.mutable_tensortype();

<<<<<<< HEAD
  auto elem_type = override_element_type ? *override_element_type
                                         : output.TypeAsProto()->tensor_type().elem_type();

  SetTensorTypeInfo(tensor_type, OnnxDataTypeToMILSpec(elem_type), output.Shape(), /*convert_scalar*/ true);

  if (output.Name().find("Unsqueeze_output_0") != std::string::npos) {
    return;
  }
=======
  SetTensorTypeInfo(tensor_type, OnnxDataTypeToMILSpec(output.TypeAsProto()->tensor_type().elem_type()), output.Shape(), /*convert_scalar*/ true);
>>>>>>> 939764f6
}

void AddPadTypeAndPads(COREML_SPEC::MILSpec::Operation& op, ModelBuilder& model_builder, std::string_view op_type,
                       const NodeAttrHelper& helper, int num_spatial_dims) {
  AutoPadType auto_pad_type = StringToAutoPadType(helper.Get("auto_pad", "NOTSET"));

  // pad type (string)
  //   valid - no pads  (ONNX auto_pad VALID)
  //   custom - pads input  (ONNX NOTSET)
  //   same - inferred to be `d_out[i] = ceil(d_in[i] / strides[i])`  (assuming == ONNX SAME_UPPER)
  //   same_lower - as per same but any extra rows/cols are added at top/left if padding is odd (ONNX SAME_LOWER)
  //
  // TODO: See if we want to update HandleAutoPad to support 1D (and 3D) so we can infer if an autopad value
  //       can be used. TBD if that provides any performance benefit with ML Program though as CoreML could
  //       potentially do that same optimization internally.
  switch (auto_pad_type) {
    case AutoPadType::NOTSET: {
      // use `pads` attribute.
      auto onnx_pads = helper.GetInt64s("pads");  // 'pads' are used if auto_pad is NOTSET
      if (onnx_pads) {
        AddOperationInput(op, "pad_type",
                          model_builder.AddScalarConstant(op_type, "pad_type", std::string("custom")));

        // need to re-order from x1_start, x2_start..., x1_end, x2_end... to
        // x1_start, x1_end, x2_start, x2_end,...
        size_t num_pads = onnx_pads->size();
        size_t num_dims = num_pads / 2;
        std::vector<int64_t> reordered_pads(num_pads, 0);
        for (size_t i = 0; i < num_pads; ++i) {
          auto cur_dim = i % num_dims;
          if (i < num_dims) {  // start values
            reordered_pads[cur_dim * 2] = (*onnx_pads)[i];
          } else {  // end values
            reordered_pads[cur_dim * 2 + 1] = (*onnx_pads)[i];
          }
        }

        AddOperationInput(op, "pad", model_builder.AddConstant(op_type, "pad", reordered_pads));

        break;
      }

      // fall through if explicit pads were not provided as the default value for `pads` is all zeros,
      // which is the same as 'valid' padding.
      [[fallthrough]];
    }
    case AutoPadType::VALID:
      AddOperationInput(op, "pad_type",
                        model_builder.AddScalarConstant(op_type, "pad_type", std::string("valid")));

      break;
    case AutoPadType::SAME_UPPER:
    case AutoPadType::SAME_LOWER: {
      const auto pad_type = (auto_pad_type == AutoPadType::SAME_UPPER ? "same" : "same_lower");
      AddOperationInput(op, "pad_type",
                        model_builder.AddScalarConstant(op_type, "pad_type", std::string(pad_type)));

      // despite what the spec says, a 'pad' input seems to be required.
      // https://github.com/apple/coremltools/issues/2127
      // Provide the default value as that's what coremltools does for conv/avg_pool/max_pool.
      std::vector<int64_t> ignored_pads(num_spatial_dims * 2, 0);
      AddOperationInput(op, "pad", model_builder.AddConstant(op_type, "pad", ignored_pads));

      break;
    }
  }
}
}  // namespace coreml
}  // namespace onnxruntime<|MERGE_RESOLUTION|>--- conflicted
+++ resolved
@@ -377,18 +377,7 @@
   MILSpec::ValueType& value = *output_arg.mutable_type();
   MILSpec::TensorType& tensor_type = *value.mutable_tensortype();
 
-<<<<<<< HEAD
-  auto elem_type = override_element_type ? *override_element_type
-                                         : output.TypeAsProto()->tensor_type().elem_type();
-
-  SetTensorTypeInfo(tensor_type, OnnxDataTypeToMILSpec(elem_type), output.Shape(), /*convert_scalar*/ true);
-
-  if (output.Name().find("Unsqueeze_output_0") != std::string::npos) {
-    return;
-  }
-=======
   SetTensorTypeInfo(tensor_type, OnnxDataTypeToMILSpec(output.TypeAsProto()->tensor_type().elem_type()), output.Shape(), /*convert_scalar*/ true);
->>>>>>> 939764f6
 }
 
 void AddPadTypeAndPads(COREML_SPEC::MILSpec::Operation& op, ModelBuilder& model_builder, std::string_view op_type,
