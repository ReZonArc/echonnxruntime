--- conflicted
+++ resolved
@@ -98,52 +98,40 @@
     bool past_present_share_buffer = past_key_data == present_key_data && past_value_data == present_value_data;
 
     const T* k = packed_qkv ? Q + num_heads_ * sequence_length * head_size : K;
-<<<<<<< HEAD
-    {
+
+    if (gqa_mlas_supported) {
       KERNEL_PROFILER_START(event_name_compute_attention_probs)
-      ComputeAttentionProbs<T>(static_cast<float*>(attention_probs), Q, k, seqlens_k->Data<int32_t>(), batch_size,
-                               sequence_length, seqlen_past_kv_cache, seqlen_present_kv_cache, head_size, past_key_data,
-                               present_key_data, past_present_share_buffer, packed_qkv, is_prompt, tp, allocator);
-      KERNEL_PROFILER_END_TIME_AND_RECORD_EVENT(onnxruntime::profiling::KERNEL_EVENT, event_name_compute_attention_probs)
-    }
-    // Compute the attentionScore * Value: out(B, N, S, H_v) = attention_probs(B, N, S, T) x V(B, N, T, H_v)
-    const T* v = packed_qkv ? Q + (num_heads_ + kv_num_heads_) * sequence_length * head_size : V;
-    {
-      KERNEL_PROFILER_START(event_name_compute_vx_attention_score)
-=======
-
-    if (gqa_mlas_supported) {
       ComputeAttentionProbs(static_cast<T*>(attention_probs), Q, k, seqlens_k->Data<int32_t>(), batch_size,
                             sequence_length, seqlen_past_kv_cache, seqlen_present_kv_cache, head_size, past_key_data,
                             present_key_data, past_present_share_buffer, packed_qkv, is_prompt, tp, allocator);
+      KERNEL_PROFILER_END_TIME_AND_RECORD_EVENT(onnxruntime::profiling::KERNEL_EVENT, event_name_compute_attention_probs)
 
       // Compute the attentionScore * Value: out(B, N, S, H_v) = attention_probs(B, N, S, T) x V(B, N, T, H_v)
       const T* v = packed_qkv ? Q + (num_heads_ + kv_num_heads_) * sequence_length * head_size : V;
+      KERNEL_PROFILER_START(event_name_compute_vx_attention_score)
       ComputeVxAttentionScore(output->MutableData<T>(), static_cast<T*>(attention_probs), v,
                               seqlens_k->Data<int32_t>(),
                               batch_size, sequence_length, seqlen_past_kv_cache, seqlen_present_kv_cache, head_size,
                               hidden_size, past_value_data, present_value_data, past_present_share_buffer, packed_qkv,
                               is_prompt, tp, allocator);
+      KERNEL_PROFILER_END_TIME_AND_RECORD_EVENT(onnxruntime::profiling::KERNEL_EVENT, event_name_compute_vx_attention_score)
     } else {
+      KERNEL_PROFILER_START(event_name_compute_attention_probs)
       ComputeAttentionProbs(static_cast<float*>(attention_probs), Q, k, seqlens_k->Data<int32_t>(), batch_size,
                             sequence_length, seqlen_past_kv_cache, seqlen_present_kv_cache, head_size, past_key_data,
                             present_key_data, past_present_share_buffer, packed_qkv, is_prompt, tp, allocator);
+      KERNEL_PROFILER_END_TIME_AND_RECORD_EVENT(onnxruntime::profiling::KERNEL_EVENT, event_name_compute_attention_probs)
 
       // Compute the attentionScore * Value: out(B, N, S, H_v) = attention_probs(B, N, S, T) x V(B, N, T, H_v)
       const T* v = packed_qkv ? Q + (num_heads_ + kv_num_heads_) * sequence_length * head_size : V;
->>>>>>> af04b202
       ComputeVxAttentionScore(output->MutableData<T>(), static_cast<float*>(attention_probs), v,
                               seqlens_k->Data<int32_t>(),
                               batch_size, sequence_length, seqlen_past_kv_cache, seqlen_present_kv_cache, head_size,
                               hidden_size, past_value_data, present_value_data, past_present_share_buffer, packed_qkv,
                               is_prompt, tp, allocator);
-<<<<<<< HEAD
       KERNEL_PROFILER_END_TIME_AND_RECORD_EVENT(onnxruntime::profiling::KERNEL_EVENT, event_name_compute_vx_attention_score)
     }
-=======
-    }
-
->>>>>>> af04b202
+
     return Status::OK();
   }
 
