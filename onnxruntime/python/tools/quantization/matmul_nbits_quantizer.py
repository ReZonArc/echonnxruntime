# -------------------------------------------------------------------------
# Copyright (c) Microsoft Corporation. All rights reserved.
# Licensed under the MIT License. See License.txt in the project root for
# license information.
# --------------------------------------------------------------------------

from __future__ import annotations

import argparse
import copy
import logging
import os

import numpy as np
import numpy.typing as npt
import onnx
from onnx.onnx_pb import GraphProto, ModelProto, NodeProto, TensorProto

<<<<<<< HEAD
from onnxruntime.capi._pybind_state import quantize_matmul_nbits, quantize_matmul_4bits, quantize_matmul_8bits, quantize_qdq_matmul_4bits
=======
from onnxruntime.capi._pybind_state import (
    quantize_matmul_2bits,
    quantize_matmul_4bits,
    quantize_matmul_8bits,
    quantize_qdq_matmul_4bits,
)
>>>>>>> 35769a98

from .calibrate import CalibrationDataReader
from .neural_compressor import gptq_quantize, rtn_quantize
from .onnx_model import ONNXModel
from .quant_utils import QuantFormat, attribute_to_kwarg

logging.basicConfig(format="%(asctime)s %(name)s [%(levelname)s] - %(message)s", level=logging.INFO)
logger = logging.getLogger(__name__)


class WeightOnlyQuantConfig:
    def __init__(
        self,
        algorithm: str,
        quant_format: QuantFormat,
        op_types_to_quantize: tuple[str, ...] | None = None,
        quant_axes: tuple[tuple[str, int], ...] | None = None,
        customized_weight_config: dict | None = None,
    ):
        """This is the Base class for Weight Only blockwise quantization Configuration.

        Args:
            algorithm:
                weight only quantize algorithm name.
            quant_format: QuantFormat{QOperator, QDQ}.
                QOperator format quantizes the model with quantized operators directly.
                QDQ format quantize the model by inserting QuantizeLinear/DeQuantizeLinear on the tensor.
            op_types_to_quantize (optional):
                set of operator types to quantize. Default {MatMul}
            quant_axes (dict[str, int], optional):
                op:axis, which axis to quantize for an op. Default {MatMul: 0, Gather: 1}
            customized_weight_config:
                customized weight config for nodes if needed. It is dictionary with node name as key,
                and the value is a dict of customized config.
        """
        self.algorithm = algorithm
        self.quant_format = quant_format
        self.op_types_to_quantize = set(op_types_to_quantize) if op_types_to_quantize else {"MatMul"}
        self.quant_axes = dict(quant_axes) if quant_axes else {"MatMul": 0, "Gather": 1}
        self.customized_weight_config = customized_weight_config


class RTNWeightOnlyQuantConfig(WeightOnlyQuantConfig):
    def __init__(
        self,
        ratios=None,
        quant_format=QuantFormat.QOperator,
        op_types_to_quantize: tuple[str, ...] | None = None,
        customized_weight_config: dict | None = None,
    ):
        """
        This is a class for round-to-nearest (RTN) algorithm Weight Only Quant Configuration.
        RTN is the most straightforward way to quantize weight using scale maps.

        Args:
            ratios:
                percentile of clip. Defaults to {}.
            quant_format (QuantFormat{QOperator, QDQ}, optional):
                QOperator format quantizes the model with quantized operators directly.
                QDQ format quantize the model by inserting QuantizeLinear/DeQuantizeLinear on the tensor.
                Defaults to QuantFormat.QOperator.
            op_types_to_quantize (optional):
                set of operator types to quantize.
            customized_weight_config:
                customized weight config for nodes if needed. It is dictionary with node name as key,
                and the value is a dict of customized config.
        """
        assert quant_format == QuantFormat.QOperator, "RTN only supports QOperator format"

        if ratios is None:
            ratios = {}
        super().__init__(
            algorithm="RTN",
            quant_format=quant_format,
            op_types_to_quantize=op_types_to_quantize,
            customized_weight_config=customized_weight_config,
        )
        self.ratios = ratios


class KQuantWeightOnlyQuantConfig(WeightOnlyQuantConfig):
    def __init__(
        self,
        ratios=None,
        quant_format=QuantFormat.QOperator,
        op_types_to_quantize: tuple[str, ...] | None = None,
        customized_weight_config: dict | None = None,
    ):
        """
        This is a class for k-quant algorithm Weight Only Quant Configuration.

        Args:
            ratios:
                percentile of clip. Defaults to {}.
            quant_format (QuantFormat{QOperator, QDQ}, optional):
                QOperator format quantizes the model with quantized operators directly.
                QDQ format quantize the model by inserting QuantizeLinear/DeQuantizeLinear on the tensor.
                Defaults to QuantFormat.QOperator.
            op_types_to_quantize (optional):
                set of operator types to quantize.
        """
        assert quant_format == QuantFormat.QOperator, "k-quant only supports QOperator format"

        if ratios is None:
            ratios = {}
        super().__init__(
            algorithm="k_quant",
            quant_format=quant_format,
            op_types_to_quantize=op_types_to_quantize,
            customized_weight_config=customized_weight_config,
        )
        self.ratios = ratios


class GPTQWeightOnlyQuantConfig(WeightOnlyQuantConfig):
    def __init__(
        self,
        calibration_data_reader: CalibrationDataReader | None = None,
        percdamp=0.01,
        block_size=128,
        actorder=False,
        mse=False,
        perchannel=True,
        quant_format=QuantFormat.QOperator,
        op_types_to_quantize: tuple[str, ...] | None = None,
    ):
        """
        This is a class for GPTQ algorithm Weight Only Quant Configuration.
        GPTQ algorithm provides more accurate quantization but requires more computational resources.

        Args:
            calibration_data_reader:
                a calibration data reader. It enumerates calibration data and generates inputs for the original model.
            percdamp:
                percent of the average Hessian diagonal to use for dampening.
            block_size (int, optional):
                channel number in one block to execute a GPTQ quantization iteration.
            actorder (bool, optional):
                whether rearrange Hessian matrix considering the diag's value.
            mse (bool, optional):
                whether get scale and zero point with mse error.
            perchannel (bool, optional):
                whether quantize weight per-channel.
            quant_format (QuantFormat{QOperator, QDQ}, optional):
                QOperator format quantizes the model with quantized operators directly.
                QDQ format quantize the model by inserting QuantizeLinear/DeQuantizeLinear on the tensor.
                Defaults to QuantFormat.QOperator.
            op_types_to_quantize (optional):
                set of operator types to quantize.
        """
        assert quant_format == QuantFormat.QOperator, "GPTQ only supports QOperator format"

        super().__init__(
            algorithm="GPTQ",
            quant_format=quant_format,
            op_types_to_quantize=op_types_to_quantize,
        )
        self.calibration_data_reader = calibration_data_reader
        self.percdamp = percdamp
        self.block_size = block_size
        self.actorder = actorder
        self.mse = mse
        self.perchannel = perchannel


class HQQWeightOnlyQuantConfig(WeightOnlyQuantConfig):
    def __init__(
        self,
        block_size=128,
        bits=4,
        axis=1,
        quant_format=QuantFormat.QOperator,
        op_types_to_quantize: tuple[str, ...] | None = None,
        quant_axes: tuple[tuple[str, int], ...] | None = None,
    ):
        """
        This is a class for HQQ algorithm Weight Only Quant Configuration.
        HQQ algorithm quant weight without needing calibrate data.

        Args:
            block_size (int, optional):
                channel number in one block to execute a HQQ quantization iteration.
            bits (int, optional):
                how many bits to represent weight.
            axis (int, optional):
                0 or 1. which axis to quantize. https://arxiv.org/pdf/2309.15531.pdf
            quant_format (QuantFormat{QOperator, QDQ}, optional):
                QOperator format quantizes the model with quantized operators directly.
                QDQ format quantize the model by inserting QuantizeLinear/DeQuantizeLinear on the tensor.
                Defaults to QuantFormat.QOperator.
            op_types_to_quantize (optional):
                set of operator types to quantize.
            quant_axes (dict[str, int], optional):
                op:axis, which axis to quantize for an op. Default {MatMul: 0, Gather: 1}
        """
        assert quant_format == QuantFormat.QOperator, "HQQ only supports QOperator format"

        super().__init__(
            algorithm="HQQ",
            quant_format=quant_format,
            op_types_to_quantize=op_types_to_quantize,
            quant_axes=quant_axes,
        )
        self.block_size = block_size
        self.bits = bits
        self.axis = axis


class DefaultWeightOnlyQuantConfig(WeightOnlyQuantConfig):
    def __init__(
        self,
        block_size: int = 128,
        is_symmetric: bool = False,
        accuracy_level: int | None = None,
        quant_format=QuantFormat.QOperator,
        op_types_to_quantize: tuple[str, ...] | None = None,
        quant_axes: tuple[tuple[str, int], ...] | None = None,
        bits: int = 4,
        channel_wised_quantize: bool = False,
    ):
        """
        This is a class for weight only affine quantization configuration.

        Args:
            block_size (int, optional):
                channel number in one block to execute an affine quantization iteration.
            is_symmetric (bool, optional):
                whether quantize weight symmetrically.
            accuracy_level (int, optional):
                Accuracy level of the 4-bit quantized MatMul computation.
                Refer to the MatMulNBits contrib op's 'accuracy_level' attribute for details.
                (https://github.com/microsoft/onnxruntime/blob/main/docs/ContribOperators.md#commicrosoftmatmulnbits)
            quant_format (QuantFormat{QOperator, QDQ}, optional):
                QOperator format quantizes the model with quantized operators directly.
                QDQ format quantize the model by inserting QuantizeLinear/DeQuantizeLinear on the tensor.
                Defaults to QuantFormat.QOperator.
            op_types_to_quantize (optional):
                set of operator types to quantize.
            quant_axes (dict[str, int], optional):
                op:axis, which axis to quantize for an op. Default {MatMul: 0, Gather: 1}
            bits (int, optional):
                number of bits per element after quantization. Default 4.
        """
        super().__init__(
            algorithm="DEFAULT",
            quant_format=quant_format,
            op_types_to_quantize=op_types_to_quantize,
            quant_axes=quant_axes,
        )
        self.block_size = block_size
        self.is_symmetric = is_symmetric
        self.bits = bits
        self.accuracy_level = accuracy_level
        self.channel_wised_quantize = channel_wised_quantize
        if channel_wised_quantize and quant_format == QuantFormat.QOperator:
            raise NotImplementedError("QuantFormat.QOperator is not supported channel_wised_quantize yet")


class NVAWQWeightOnlyQuantConfig(WeightOnlyQuantConfig):
    def __init__(
        self,
        tokenizer_dir,
        dataset_name="cnn",
        cache_dir="./cache",
        calibration_method="awq_lite",
    ):
        """
        Configuration for the nvidia_awq quantization method.

        Args:
            tokenizer_dir (str): pathof the tokenizer dir.
            dataset_name (str): Name of the dataset.
            cache_dir (str): Directory for caching.
            calibration_method (str): calib method for nvidia_awq.
        """
        # Import torch and DataLoader
        try:
            import torch  # noqa: PLC0415
            from torch.utils.data import DataLoader  # noqa: PLC0415

            self.torch = torch
            self.DataLoader = DataLoader
        except ImportError:
            print(
                "Error: The 'torch' library is required but not installed. Please install it using 'pip install torch'."
            )
            raise ImportError("torch is not installed. Exiting.") from None

        # Import datasets
        try:
            from datasets import load_dataset  # noqa: PLC0415

            self.load_dataset = load_dataset
        except ImportError:
            print(
                "Error: The 'datasets' library is required but not installed. Please install it using 'pip install datasets'."
            )
            raise ImportError("datasets is not installed. Exiting.") from None

        # Import transformers
        try:
            from transformers import AutoConfig, AutoTokenizer  # noqa: PLC0415

            self.AutoConfig = AutoConfig
            self.AutoTokenizer = AutoTokenizer
        except ImportError:
            print(
                "Error: The 'transformers' library is required but not installed. Please install it using 'pip install transformers'."
            )
            raise ImportError("transformers is not installed. Exiting.") from None

        super().__init__(
            algorithm="nvidia_awq",
            quant_format=QuantFormat.QDQ,
            op_types_to_quantize=None,  # Assuming op_types_to_quantize is handled elsewhere
            quant_axes=None,  # Assuming quant_axes is handled elsewhere
        )

        # Determine the device
        device = self.torch.device("cuda" if self.torch.cuda.is_available() else "cpu")

        calib_inputs = self.get_calib_inputs(
            dataset_name=dataset_name,
            model_name=tokenizer_dir,
            cache_dir=cache_dir,
            calib_size=32,
            batch_size=1,
            block_size=512,
            device=device,
            use_fp16=True,
            use_buffer_share=False,
            add_past_kv_inputs=True,
            max_calib_rows_to_load=128,
            add_position_ids=True,
        )

        self.calibration_data_reader = calib_inputs
        self.calibration_method = calibration_method

    def make_model_input(
        self,
        config,
        input_ids_arg,
        attention_mask_arg,
        add_past_kv_inputs,
        device,
        use_fp16,
        use_buffer_share,
        add_position_ids,
    ):
        # Access torch from the instance variable
        torch = self.torch

        input_ids = input_ids_arg
        attention_mask = attention_mask_arg

        if isinstance(input_ids_arg, list):
            input_ids = torch.tensor(input_ids_arg, device=device, dtype=torch.int64)
            attention_mask = torch.tensor(attention_mask_arg, device=device, dtype=torch.int64)

        inputs = {
            "input_ids": input_ids.contiguous(),
            "attention_mask": attention_mask.contiguous(),
        }

        if add_position_ids:
            position_ids = attention_mask.long().cumsum(-1) - 1
            position_ids.masked_fill_(attention_mask == 0, 1)
            inputs["position_ids"] = position_ids.contiguous()

        if add_past_kv_inputs:
            torch_dtype = torch.float16 if use_fp16 else torch.float32
            batch_size, sequence_length = input_ids.shape
            max_sequence_length = config.max_position_embeddings
            num_heads, head_size = (
                config.num_key_value_heads,
                config.hidden_size // config.num_attention_heads,
            )
            for i in range(config.num_hidden_layers):
                past_key = torch.zeros(
                    batch_size,
                    num_heads,
                    max_sequence_length if use_buffer_share else 0,
                    head_size,
                    device=device,
                    dtype=torch_dtype,
                )
                past_value = torch.zeros(
                    batch_size,
                    num_heads,
                    max_sequence_length if use_buffer_share else 0,
                    head_size,
                    device=device,
                    dtype=torch_dtype,
                )
                inputs.update(
                    {
                        f"past_key_values.{i}.key": past_key.contiguous(),
                        f"past_key_values.{i}.value": past_value.contiguous(),
                    }
                )

        return inputs

    def get_calib_inputs(
        self,
        dataset_name,
        model_name,
        cache_dir,
        calib_size,
        batch_size,
        block_size,
        device,
        use_fp16,
        use_buffer_share,
        add_past_kv_inputs,
        max_calib_rows_to_load,
        add_position_ids,
    ):
        # Access transformers and datasets from the instance variables
        auto_config = self.AutoConfig
        auto_tokenizer = self.AutoTokenizer
        load_dataset = self.load_dataset

        config = auto_config.from_pretrained(
            model_name, use_auth_token=True, cache_dir=cache_dir, trust_remote_code=True
        )
        tokenizer = auto_tokenizer.from_pretrained(
            model_name, use_auth_token=True, cache_dir=cache_dir, trust_remote_code=True
        )
        tokenizer.add_special_tokens({"pad_token": "[PAD]"})
        tokenizer.pad_token = tokenizer.eos_token

        assert calib_size <= max_calib_rows_to_load, "calib size should be no more than max_calib_rows_to_load"

        if "cnn" in dataset_name:
            dataset2 = load_dataset("cnn_dailymail", name="3.0.0", split="train").select(range(max_calib_rows_to_load))
            column = "article"
        elif "pile" in dataset_name:
            dataset2 = load_dataset("mit-han-lab/pile-val-backup", split="validation")
            column = "text"
        else:
            raise ValueError(f'dataset "{dataset_name}" not supported')

        dataset2 = dataset2[column][:calib_size]
        batch_encoded = tokenizer.batch_encode_plus(
            dataset2, return_tensors="pt", padding=True, truncation=True, max_length=block_size
        )
        batch_encoded = batch_encoded.to(device)
        batch_encoded_input_ids = batch_encoded["input_ids"]
        batch_encoded_attention_mask = batch_encoded["attention_mask"]

        # Access DataLoader from the instance variable
        data_loader = self.DataLoader

        calib_dataloader_input_ids = data_loader(batch_encoded_input_ids, batch_size=batch_size, shuffle=False)
        calib_dataloader_attention_mask = data_loader(
            batch_encoded_attention_mask, batch_size=batch_size, shuffle=False
        )

        assert len(calib_dataloader_input_ids.dataset) == len(calib_dataloader_attention_mask.dataset)
        assert len(calib_dataloader_input_ids) == len(calib_dataloader_attention_mask)

        number_of_batched_samples = calib_size // batch_size

        batched_input_ids = []
        for idx, data in enumerate(calib_dataloader_input_ids):
            batched_input_ids.append(data)
            if idx == (number_of_batched_samples - 1):
                break

        batched_attention_mask = []
        for idx, data in enumerate(calib_dataloader_attention_mask):
            batched_attention_mask.append(data)
            if idx == (number_of_batched_samples - 1):
                break

        print(
            f"\n--Quantize-Script-- number_of_batched_samples={number_of_batched_samples}, "
            f"batch-input-ids-list-len={len(batched_input_ids)}, batched_attention_mask={len(batched_attention_mask)}\n"
        )

        batched_inputs_list = []
        for i in range(number_of_batched_samples):
            input_ids = batched_input_ids[i]
            attention_mask = batched_attention_mask[i]

            inputs = self.make_model_input(
                config,
                input_ids,
                attention_mask,
                add_past_kv_inputs,
                device,
                use_fp16,
                use_buffer_share,
                add_position_ids,
            )
            inputs = {input_name: torch_tensor.cpu().numpy() for input_name, torch_tensor in inputs.items()}
            batched_inputs_list.append(inputs)

        print(f"\n--Quantize-Script-- number of batched inputs = {len(batched_inputs_list)}\n")
        return batched_inputs_list


def is_divisible(val1, val2):
    return int(val2 * np.ceil(val1 / val2)) == val1


class HQQWeightOnlyQuantizer:
    def __init__(
        self,
        config: HQQWeightOnlyQuantConfig,
    ):
        self.config = config

    # Proximal solver || weight - dequantize(quantize(weight))||_p^p
    @staticmethod
    def optimize_weights(
        tensor,
        scale,
        zero,
        min_max: list[int],
        axis: int = 0,
        opt_params: dict | None = None,
        verbose=False,
    ):
        import torch  # noqa: PLC0415

        opt_params = {"lp_norm": 0.7, "beta": 1e1, "kappa": 1.01, "iters": 20} if opt_params is None else opt_params
        lp_norm, beta, kappa, iters = (
            opt_params["lp_norm"],
            opt_params["beta"],
            opt_params["kappa"],
            opt_params["iters"],
        )

        dtype = torch.float16 if tensor.is_cuda else torch.float32
        w_f = tensor.to(dtype)
        scale = scale.to(dtype)
        zero = zero.to(dtype)

        def shrink_op(x, beta, p=lp_norm):
            if p == 1:
                return torch.sign(x) * torch.nn.functional.relu(torch.abs(x) - 1.0 / beta)
            else:
                return torch.sign(x) * torch.nn.functional.relu(
                    torch.abs(x) - (1.0 / beta) * torch.pow(torch.abs(x) + 1e-8, p - 1)
                )

        best_error = 1e4
        for i in range(iters):
            w_q = torch.round(w_f * scale + zero).clamp(min_max[0], min_max[1])
            w_r = (w_q - zero) / scale
            w_e = shrink_op(w_f - w_r, beta)
            zero = torch.mean(w_q - (w_f - w_e) * scale, axis=axis, keepdim=True)
            beta *= kappa

            current_error = float(torch.abs(w_f - w_r).mean())
            if verbose:
                print(i, np.round(current_error, 6))
            if current_error < best_error:
                best_error = current_error
            else:
                break

        del w_f, w_q, w_r, w_e

        return scale, zero

    @staticmethod
    def pack_on_row_fast_248bit(pack_tensor, ori_int_tensor, bits):
        if pack_tensor.shape[0] == ori_int_tensor.shape[0]:
            ori_int_tensor = ori_int_tensor.T
            pack_tensor = pack_tensor.T
        if bits in [2, 4, 8]:
            compress_ratio = pack_tensor.element_size() * 8 // bits
            for j in range(compress_ratio):
                pack_tensor[0:] |= ori_int_tensor[j::compress_ratio] << (bits * (j))
        else:
            raise NotImplementedError("Only 2,4,8 bits are supported.")

    # from Official implementation of Half-Quadratic Quantization (HQQ)
    def quantize_internal(
        self, tensor, bits=4, channel_wise=True, group_size=64, optimize=True, round_zero=True, axis=1
    ):
        import torch  # noqa: PLC0415

        weight = tensor.float()
        ori_shape = weight.shape

        pad_len = (group_size - ori_shape[axis] % group_size) % group_size
        if axis == 1:
            weight = torch.nn.functional.pad(weight, (0, pad_len), "constant", 0)
        else:
            weight = torch.nn.functional.pad(weight, (0, 0, 0, pad_len), "constant", 0)
        shape = weight.shape

        # Reshape for grouping
        if (group_size is not None) and channel_wise:
            weight = weight.reshape([-1, group_size]) if (axis == 1) else weight.reshape([group_size, -1])

        # Get min/max values
        if channel_wise is False:
            _min, _max = weight.min(), weight.max()
            optimize = False
        else:
            _min = weight.min(axis=axis, keepdim=True)[0]
            _max = weight.max(axis=axis, keepdim=True)[0]

        max_v = 2**bits - 1
        min_v = 0
        min_max = [min_v, max_v]

        # Note: here we work with the inverse of the scale to avoid division and quantize instead via weight*scale + zero, the scale is inverted later on.
        # clamp to avoid half-precision problems
        scale = (max_v / (_max - _min)).clamp(max=2e4)
        #!!!!!!!!!!!!!!!
        min_max_axis = _max - _min
        if (min_max_axis == 0).sum().item() > 0:
            min_max_axis[min_max_axis == 0] = max_v
            scale = (max_v / min_max_axis).clamp(max=2e4)
        zero = -_min * scale

        if round_zero:
            zero = torch.round(zero)

        # Fine-tune weights
        if optimize:
            scale, zero = self.optimize_weights(tensor=weight, scale=scale, zero=zero, min_max=min_max, axis=axis)

        # Quantize
        # Necessary for fake quantization backprop
        w_q = torch.round(weight * scale + zero).clamp(min_max[0], min_max[1])
        w_q = w_q.reshape(shape).int()

        scale = 1.0 / scale
        if axis == 1:
            scale = scale.reshape(shape[0], -1)
            zero = zero.reshape(shape[0], -1)
        else:
            scale = scale.reshape(-1, shape[-1])
            zero = zero.reshape(-1, shape[-1])
        # cleanup
        del weight, _min, _max

        return w_q, scale.to(tensor.dtype), zero.to(tensor.dtype)

    def quantize(self, node: NodeProto, graph_stack: list[GraphProto]) -> list[NodeProto]:
        """
        Target node:        QOperator node:            QDQ nodes:
        MatMul              MatMulNBits                DeQuantizeLinear -> MatMul
        Gather              GatherBlockQuantized       Gather, Gather, Gather (optional) -> DequantizeLinear
        If the node is target node with fp32 or fp16 const weight, quantize the weight to int4 and
        return the new nodes.
        If QOperator format, return the corresponding QOperator nodes.
        If QDQ format, return the corresdponging QDQ nodes.
        Gather (quantized data) + Gather (scales) + Gather (optional, zero points) -> DequantizeLinear is
        not supported yet because Gather does not support int4 data.
        """
        # With HQQ, zero points are in float. Current GatherBlockQuantized does not support float zero points.
        if node.op_type == "Gather":
            raise NotImplementedError("Gather quantization is not supported yet in HQQ")

        import torch  # noqa: PLC0415

        logger.info(f"start to quantize {node.name} ...")
        input_b = node.input[1]
        b_pb, bs_graph = get_initializer(input_b, graph_stack)
        if b_pb is None:
            logger.info("MatMul doesn't have const weight. Skip to quantize")
            return [node]  # only care about constant weight

        b_array = onnx.numpy_helper.to_array(b_pb)
        if len(b_array.shape) != 2:
            logger.info("MatMul weight is not 2D. Skip to quantize")
            return [node]  # can only process 2-D matrix
        b_array_torch = torch.from_numpy(b_array)
        if torch.cuda.is_available():
            b_array_torch = b_array_torch.cuda()

        bits = self.config.bits
        quant_weight_torch, scales_torch, zero_points_torch = self.quantize_internal(
            b_array_torch.T, bits=bits, group_size=self.config.block_size
        )
        quant_weight_torch = quant_weight_torch.contiguous()
        scales_torch = scales_torch.contiguous()
        zero_points_torch = zero_points_torch.contiguous()

        packed_size = 8 // bits  # number of elements packed into one byte

        packed_torch = torch.zeros(
            (quant_weight_torch.shape[0], quant_weight_torch.shape[1] // packed_size),
            dtype=torch.uint8,
            device=quant_weight_torch.device,
        )
        self.pack_on_row_fast_248bit(packed_torch, quant_weight_torch, bits)
        scales = scales_torch.cpu().numpy()
        zero_points = zero_points_torch.cpu().numpy()
        # reshape to the predefined shape in MatmulNbits
        scales = scales.reshape(-1)
        zero_points = zero_points.reshape(-1)
        rows, cols = b_array_torch.shape
        block_size = self.config.block_size
        blob_size = block_size // packed_size
        k_blocks = (rows + block_size - 1) // block_size
        packed_torch = packed_torch.reshape(cols, k_blocks, blob_size)

        b_quant = onnx.numpy_helper.from_array(packed_torch.cpu().numpy())
        b_quant.name = b_pb.name + "_Q" + str(bits)
        for input in bs_graph.input:
            if input.name == input_b:
                bs_graph.input.remove(input)
                break

        scales_tensor = onnx.numpy_helper.from_array(scales)
        scales_tensor.name = b_pb.name + "_scales"
        bs_graph.initializer.extend([b_quant, scales_tensor])

        input_names = [node.input[0], b_quant.name, scales_tensor.name]
        zp_tensor = onnx.numpy_helper.from_array(zero_points)
        zp_tensor.name = b_pb.name + "_zero_points"
        bs_graph.initializer.extend([zp_tensor])
        input_names.append(zp_tensor.name)

        kwargs = {}
        rows, cols = b_array.shape
        kwargs["K"] = rows
        kwargs["N"] = cols
        kwargs["bits"] = bits
        kwargs["block_size"] = self.config.block_size

        matmul_q_node = onnx.helper.make_node(
            "MatMulNBits",
            inputs=input_names,
            outputs=[node.output[0]],
            name=node.name + "_Q" + str(bits) if node.name else "",
            domain="com.microsoft",
            **kwargs,
        )

        logger.info(f"complete quantization of {node.name} ...")

        return [matmul_q_node]


def get_initializer(name, graph_path: list[GraphProto]) -> tuple[TensorProto, GraphProto]:
    for gid in range(len(graph_path) - 1, -1, -1):
        graph = graph_path[gid]
        for tensor in graph.initializer:
            if tensor.name == name:
                return tensor, graph
    return None, None


# transpose int4 matrix (packed as uint8)
def transpose_packed_int4_matrix(packed, rows, cols):
    # unpack to int4 matrix
    total = rows * cols
    high = (packed >> 4) & 0x0F
    low = packed & 0x0F
    int4_vals = np.empty(total, dtype=np.uint8)
    int4_vals[0::2] = low
    int4_vals[1::2] = high
    int4_matrix = int4_vals.reshape((rows, cols))

    # transpose int4 matrix
    int4_matrix_transposed = int4_matrix.T

    # pack to uint8
    flat = int4_matrix_transposed.reshape(-1)
    packed = ((flat[1::2] << 4) & 0xF0) | (flat[0::2] & 0x0F)
    return packed.astype(np.uint8)


class DefaultWeightOnlyQuantizer:
    def __init__(self, config: DefaultWeightOnlyQuantConfig):
        self.config = config

    def qbits_block_quant(self, fp32weight: npt.ArrayLike) -> tuple[np.ndarray, np.ndarray, np.ndarray]:
        """4b/8b quantize fp32 weight to int4 using C++ kernels."""

        qbits = self.config.bits
        kpack = 8 // qbits
        if len(fp32weight.shape) != 2:
            raise ValueError("Current int4 block quantization only supports 2D tensors!")
        rows, cols = fp32weight.shape

        block_size = self.config.block_size
        k_blocks = (rows + block_size - 1) // block_size

        if self.config.quant_format == QuantFormat.QOperator:
            blob_size = (block_size + kpack - 1) // kpack
            padded_rows = k_blocks * block_size
            pad_len = padded_rows - rows
            if pad_len > 0:
                fp32weight = np.pad(fp32weight, ((0, pad_len), (0, 0)), "constant")

            # block wise quantization, each block comes from a single column
            packed = np.zeros((cols, k_blocks, blob_size), dtype="uint8")
            zero_point = np.zeros(cols * ((k_blocks + kpack - 1) // kpack), dtype="uint8")
            scales = np.zeros((cols * k_blocks), dtype=fp32weight.dtype)
            if qbits == 2:
<<<<<<< HEAD
                quantize_matmul_nbits(
                    packed, fp32weight, self.config.bits, scales, zero_point, block_size, cols, rows, self.config.is_symmetric
=======
                quantize_matmul_2bits(
                    packed, fp32weight, scales, zero_point, block_size, cols, rows, self.config.is_symmetric
>>>>>>> 35769a98
                )
            elif qbits == 8:
                quantize_matmul_8bits(
                    packed, fp32weight, scales, zero_point, block_size, cols, rows, self.config.is_symmetric
                )
            else:
                quantize_matmul_4bits(
                    packed, fp32weight, scales, zero_point, block_size, cols, rows, self.config.is_symmetric
                )
        else:
            # block size equal to rows (K) if channel wised quantize enabled
            block_size = rows if self.config.channel_wised_quantize else self.config.block_size
            k_blocks = (rows + block_size - 1) // block_size

            assert qbits == 4, "QDQ format only support 4 bits quantization"
            packed = np.zeros((rows * cols + 1) // 2, dtype="uint8")
            zero_point = np.zeros((cols * k_blocks + 1) // 2, dtype="uint8")
            scales = np.zeros((k_blocks, cols), dtype=fp32weight.dtype)
            quantize_qdq_matmul_4bits(
                packed, fp32weight, scales, zero_point, block_size, cols, rows, self.config.is_symmetric
            )

        return (packed, scales, zero_point)

    def quantize_matmul(self, node: NodeProto, graph_stack: list[GraphProto]) -> list[NodeProto]:
        """
        Quantize weight B of MatMul node to int4 or int8.
        Currently only support 2D constant matrix and axis 0 blockwise quantization.
        """
        bits = self.config.bits
        if bits == 8:
            qtype = TensorProto.INT8 if self.config.is_symmetric else TensorProto.UINT8
        else:
            qtype = TensorProto.INT4 if self.config.is_symmetric else TensorProto.UINT4
        input_b = node.input[1]
        b_tensor, b_graph = get_initializer(input_b, graph_stack)
        if b_tensor is None:
            logger.info("MatMul doesn't have const weight. Skip to quantize")
            return [node]  # only care about constant weight

        b_ndarray = onnx.numpy_helper.to_array(b_tensor)
        if len(b_ndarray.shape) != 2:
            logger.info("MatMul weight is not 2D. Skip to quantize")
            return [node]  # can only process 2-D matrix

        packed, scales, zero_points = self.qbits_block_quant(b_ndarray)

        if self.config.quant_format == QuantFormat.QOperator:
            b_quant = onnx.numpy_helper.from_array(packed, b_tensor.name + f"_Q{bits}")
            scales_tensor = onnx.numpy_helper.from_array(scales, b_tensor.name + "_scales")
        else:
            b_quant = onnx.helper.make_tensor(
                b_tensor.name + f"_DQ_Q{bits}", qtype, b_ndarray.shape, packed.tobytes(), True
            )
            scales_tensor = onnx.numpy_helper.from_array(scales, b_tensor.name + "_DQ_scales")

        # if QDQ, CW and SYM enabled, optimize for Intel NPU, tranpose the weight to NHWC format will increase performance
        qdq_opt_for_intel_npu_enabled = (
            self.config.quant_format == QuantFormat.QDQ
            and self.config.channel_wised_quantize
            and self.config.is_symmetric
        )
        if qdq_opt_for_intel_npu_enabled:
            rows, cols = b_ndarray.shape
            packed = transpose_packed_int4_matrix(packed, rows, cols)
            scales = scales.reshape((cols, 1))  # (cols, 1)
            b_quant = onnx.helper.make_tensor(
                b_tensor.name + f"_DQ_Q{bits}", qtype, [cols, rows], packed.tobytes(), True
            )
            scales_tensor = onnx.numpy_helper.from_array(scales, b_tensor.name + "_DQ_scales")

        for input in b_graph.input:
            if input.name == input_b:
                b_graph.input.remove(input)
                break

        b_graph.initializer.extend([b_quant, scales_tensor])

        output_nodes = []

        if self.config.quant_format == QuantFormat.QOperator:
            input_names = [node.input[0], b_quant.name, scales_tensor.name]
            if not self.config.is_symmetric:
                zp_tensor = onnx.numpy_helper.from_array(zero_points, b_tensor.name + "_zero_points")
                input_names.append(zp_tensor.name)
                b_graph.initializer.extend([zp_tensor])
            kwargs = {}
            rows, cols = b_ndarray.shape
            kwargs["K"] = rows
            kwargs["N"] = cols
            kwargs["bits"] = bits
            kwargs["block_size"] = self.config.block_size

            # Do not output accuracy_level if it is 0 since the attribute is optional and is not supported by most EPs.
            if self.config.accuracy_level:
                kwargs["accuracy_level"] = self.config.accuracy_level

            matmul_qbit_node = onnx.helper.make_node(
                "MatMulNBits",
                inputs=input_names,
                outputs=[node.output[0]],
                name=node.name + f"_Q{bits}" if node.name else "",
                domain="com.microsoft",
                **kwargs,
            )

            output_nodes.append(matmul_qbit_node)
        else:
            dq_input_names = [b_quant.name, scales_tensor.name]
            dq_output_names = [b_quant.name + "_output"]
            tp_input_names = [dq_output_names[0]]
            tp_output_names = [dq_output_names[0] + "_transposed"]
            matmul_input_names = [
                node.input[0],
                tp_output_names[0] if qdq_opt_for_intel_npu_enabled else dq_output_names[0],
            ]
            matmul_output_names = [node.output[0]]
            if not self.config.is_symmetric:
                zp_tensor = onnx.helper.make_tensor(
                    b_tensor.name + "_DQ_zero_points", qtype, scales.shape, zero_points.tobytes(), True
                )
                dq_input_names.append(zp_tensor.name)
                b_graph.initializer.extend([zp_tensor])
            rows, cols = b_ndarray.shape
            dq_kwargs = {
                "axis": 1 if qdq_opt_for_intel_npu_enabled else 0,
                "block_size": rows if self.config.channel_wised_quantize else self.config.block_size,
            }
            dq_node = onnx.helper.make_node(
                "DequantizeLinear",
                inputs=dq_input_names,
                outputs=dq_output_names,
                name=node.name + f"_DQ_Q{bits}" if node.name else "",
                **dq_kwargs,
            )
            matmul_node = onnx.helper.make_node(
                "MatMul",
                inputs=matmul_input_names,
                outputs=matmul_output_names,
                name=node.name + f"_matmul_Q{bits}" if node.name else "",
            )
            if qdq_opt_for_intel_npu_enabled:
                tp_node = onnx.helper.make_node(
                    "Transpose",
                    inputs=tp_input_names,
                    outputs=tp_output_names,
                    perm=[1, 0],
                )
                output_nodes.extend([dq_node, tp_node, matmul_node])
            else:
                output_nodes.extend([dq_node, matmul_node])

        return output_nodes

    @staticmethod
    def quant_slice_symmetric(data: np.ndarray) -> tuple[np.ndarray, np.ndarray]:
        max_val = np.max(data, axis=1, keepdims=True)
        min_val = np.min(data, axis=1, keepdims=True)
        abs_max = np.where(np.abs(max_val) > np.abs(min_val), max_val, min_val)

        scale = abs_max / -8.0  # if max == min, max may be clipped
        quantized_slice = np.where(scale == 0, 0, data / scale).round().clip(-8, 7).astype(np.int8)

        return quantized_slice, scale

    @staticmethod
    def quant_slice_asymmetric(data: np.ndarray) -> tuple[np.ndarray, np.ndarray, np.ndarray]:
        min_val = np.minimum(data.min(axis=1, keepdims=True), 0)
        max_val = np.maximum(data.max(axis=1, keepdims=True), 0)

        scale = (max_val - min_val) / 15.0
        zero_point = np.where(scale == 0, 8, -min_val / scale).round().clip(0, 15).astype(np.uint8)
        quantized_slice = np.where(scale == 0, 8, data / scale + zero_point).round().clip(0, 15).astype(np.uint8)

        return quantized_slice, scale, zero_point

    @staticmethod
    def pack_int8_to_int4(data: np.ndarray) -> np.ndarray:
        """Pack int8 data to int4 and store in uint8 ndarray."""
        data_flat = data.reshape(-1)
        if len(data_flat) % 2 != 0:
            data_flat = np.append(data_flat, 0)
        quant_data_int4 = (data_flat[::2] & 0xF) | ((data_flat[1::2] & 0xF) << 4)

        return quant_data_int4.astype("uint8")

    @staticmethod
    def quantize_ndarray(
        data: np.ndarray,
        quantize_axis: int,
        block_size: int,
        is_symmetric: bool,
    ) -> tuple[np.ndarray, np.ndarray, np.ndarray | None]:
        """Quantize ndarray data to int4 using numpy, return (quantized data, scales, zero points)."""
        # Get the shape of the matrix
        m = 1  # dimension of the matrix before the quantize axis
        k = data.shape[quantize_axis]  # dimension of the matrix along the quantize axis
        n = 1  # dimension of the matrix after the quantize axis
        for i, dim in enumerate(data.shape):
            if i < quantize_axis:
                m *= dim
            elif i > quantize_axis:
                n *= dim

        k_blocks = (k + block_size - 1) // block_size
        scales_shape = list(data.shape)
        scales_shape[quantize_axis] = k_blocks

        data_reshape = data.reshape((m, k, n))
        scales = np.zeros((m, k_blocks, n), dtype=data.dtype)
        if is_symmetric:
            quant_data_int8 = np.zeros((m, k, n), dtype="int8")
        else:
            quant_data_int8 = np.zeros((m, k, n), dtype="uint8")
            zero_point_int8 = np.zeros((m, k_blocks, n), dtype="uint8")

        # slice and quantize
        for i in range(0, k, block_size):
            end_idx = min(i + block_size, k)
            slice = data_reshape[:, i:end_idx, :]

            if is_symmetric:
                quantized_slice_int8, scale_slice = DefaultWeightOnlyQuantizer.quant_slice_symmetric(slice)
            else:
                quantized_slice_int8, scale_slice, zero_point_slice_int8 = (
                    DefaultWeightOnlyQuantizer.quant_slice_asymmetric(slice)
                )

            quant_data_int8[:, i:end_idx, :] = quantized_slice_int8
            j = i // block_size
            scales[:, j : (j + 1), :] = scale_slice
            if not is_symmetric:
                zero_point_int8[:, j : (j + 1), :] = zero_point_slice_int8

        # pack int8 to int4
        quant_data_int4 = DefaultWeightOnlyQuantizer.pack_int8_to_int4(quant_data_int8)
        zero_point_int4 = None
        if not is_symmetric:
            zero_point_int4 = DefaultWeightOnlyQuantizer.pack_int8_to_int4(zero_point_int8)
        scales = scales.reshape(scales_shape)
        return quant_data_int4, scales, zero_point_int4

    def quantize_gather(self, node: NodeProto, graph_stack: list[GraphProto]) -> list[NodeProto]:
        """Quantize weight data of Gather node to int4."""
        assert self.config.quant_format == QuantFormat.QOperator, "Gather only supports QOperator format currently."

        qtype = TensorProto.INT4 if self.config.is_symmetric else TensorProto.UINT4
        data_arg = node.input[0]
        data_tensorproto, data_graphproto = get_initializer(data_arg, graph_stack)
        if data_tensorproto is None:
            logger.info("Gather doesn't have const weight. Skip quantization.")
            return [node]  # only care about constant weight

        data_ndarray = onnx.numpy_helper.to_array(data_tensorproto)
        data_rank = len(data_ndarray.shape)
        quantize_axis = self.config.quant_axes.get("Gather", 1)
        block_size = self.config.block_size

        assert quantize_axis < data_rank and quantize_axis >= -data_rank, "Invalid quantize axis for Gather node."
        assert block_size >= 16 and ((block_size - 1) & block_size == 0), "Invalid block size for Gather node."

        quantize_axis = (quantize_axis + data_rank) % data_rank
        quantized_data, scales, zero_points = self.quantize_ndarray(
            data_ndarray, quantize_axis, block_size, self.config.is_symmetric
        )

        for input in data_graphproto.input:
            if input.name == data_arg:
                data_graphproto.input.remove(input)
                break

        quantized_data_tensorproto = onnx.helper.make_tensor(
            data_tensorproto.name + "_Q4", qtype, data_ndarray.shape, quantized_data.tobytes(), True
        )
        scales_tensorproto = onnx.numpy_helper.from_array(scales, data_tensorproto.name + "_scales")
        input_names = [quantized_data_tensorproto.name, node.input[1], scales_tensorproto.name]
        data_graphproto.initializer.extend([quantized_data_tensorproto, scales_tensorproto])
        if not self.config.is_symmetric:
            zp_tensorproto = onnx.helper.make_tensor(
                data_tensorproto.name + "_zero_points", qtype, scales.shape, zero_points.tobytes(), True
            )
            input_names.append(zp_tensorproto.name)
            data_graphproto.initializer.extend([zp_tensorproto])

        try:
            gather_axis = onnx.helper.get_node_attr_value(node, "axis")
        except ValueError:
            gather_axis = 0

        kwargs = {
            "gather_axis": gather_axis,
            "quantize_axis": quantize_axis,
            "block_size": block_size,
        }

        gather_q4_node = onnx.helper.make_node(
            "GatherBlockQuantized",
            inputs=input_names,
            outputs=[node.output[0]],
            name=node.name + "_Q4" if node.name else "",
            domain="com.microsoft",
            **kwargs,
        )

        return [gather_q4_node]

    def quantize(self, node: NodeProto, graph_stack: list[GraphProto]) -> list[NodeProto]:
        """
        Target node:        QOperator node:            QDQ nodes:
        MatMul              MatMulNBits                DeQuantizeLinear -> MatMul
        Gather              GatherBlockQuantized       Gather, Gather, Gather (optional) -> DequantizeLinear
        If the node is target node with fp32 or fp16 const weight, quantize the weight to int4 and
        return the new nodes.
        If QOperator format, return the corresponding QOperator nodes.
        If QDQ format, return the corresdponging QDQ nodes.
        Gather (quantized data) + Gather (scales) + Gather (optional, zero points) -> DequantizeLinear is
        not supported yet because Gather does not support int4 data.
        """
        logger.info(f"start to quantize {node.name} ...")

        bits = self.config.bits
        if node.op_type == "MatMul":
            if bits == 8 and self.config.quant_format == QuantFormat.QDQ:
                logger.error("MatMul only supports QOperator format for 8 bits quantization.")
                return [node]
            results = self.quantize_matmul(node, graph_stack)
        elif node.op_type == "Gather":
            if self.config.bits != 4:
                logger.error("Gather only supports 4 bits quantization.")
                return [node]

            results = self.quantize_gather(node, graph_stack)
        else:
            logger.error(f"Unsupported operator {node.op_type} for weight only quantization. Skip quantization.")
            return [node]

        logger.info(f"complete quantization of {node.name} with {self.config.bits} bits ...")
        return results


class NVAWQWeightOnlyQuantizer:
    def __init__(
        self,
        config: NVAWQWeightOnlyQuantConfig,
    ):
        self.config = config

    def quantize_awq(self, model: ModelProto | str) -> ModelProto:
        """
        Perform nvidia_awq quantization using ModelOpt's int4 quantize function.

        Args:
            model (ModelProto): The ONNX model to quantize.

        Returns:
            ModelProto: The quantized ONNX model.
        """
        try:
            from modelopt.onnx.quantization.int4 import quantize as quantize_int4  # noqa: PLC0415
        except ImportError:
            print(
                "Please ensure that the 'modelopt' package is installed. Please install it using pip install nvidia_modelopt."
            )
            raise ImportError(
                "modelopt is not installed. Please install it using pip install nvidia_modelopt. Exiting."
            ) from None

        logger.info("Starting nvidia_awq quantization...")

        # Prepare calibration inputs
        calib_inputs = self.config.calibration_data_reader

        # Perform quantization using ModelOpt's int4 quantize function
        quantized_model = quantize_int4(
            model,
            calibration_method=self.config.calibration_method,
            calibration_data_reader=calib_inputs,
        )

        logger.info("Completed nvidia_awq quantization.")
        return quantized_model


class MatMulNBitsQuantizer:
    """
    Target node:        QOperator node:            QDQ nodes:
    MatMul              MatMulNBits                DeQuantizeLinear -> MatMul
    Gather              GatherBlockQuantized       Gather, Gather, Gather (optional) -> DequantizeLinear

    Perform 2/4/8 bits quantization of constant weights for target nodes.
    If algo_config.quant_format is QOperator:
      - nodes are replaced by the corresponding QOperator nodes.
      - quantized weights are stored in the contrib ops.
    If algo_config.quant_format is QDQ:
      - the quantized weight is stored in a standard onnx node. For MatMul, it is DequantizeLinear. For Gather,
        it is the three Gathers, one for quantized data, one for scales and one for optional zero points.
      - The nodes are replaced by the corresponding QDQ nodes.
      - currently Gather is not supported in QDQ because Gather does not support int4 yet.
    Note:
      - for quantized gather, the memory usage of "DequantizeLinear + Gather" is the same as the original Gather
        during runtime. Therefor it is not recommended.
      - when a node is in nodes_to_exclude, and the node configuration in algo_config.customized_weight_config will be ignored.
    """

    def __init__(
        self,
        model: ModelProto | str,
<<<<<<< HEAD
        bits: int,
=======
        bits: int = 4,  # default to 4bit
>>>>>>> 35769a98
        block_size: int = 128,
        is_symmetric: bool = False,
        accuracy_level: int | None = None,
        nodes_to_exclude=None,
        nodes_to_include: list[str] | None = None,
        quant_format=QuantFormat.QOperator,
        op_types_to_quantize: tuple[str, ...] | None = None,
        quant_axes: tuple[tuple[str, int], ...] | None = None,
        channel_wised_quantize: bool = False,
        algo_config: WeightOnlyQuantConfig | None = None,
    ):
        if nodes_to_exclude is None:
            nodes_to_exclude = []
        self.model = ONNXModel(onnx.load(model)) if isinstance(model, str) else ONNXModel(model)
        self.model_path = model if isinstance(model, str) else None
        self.bits = bits
        self.block_size = block_size
        self.is_symmetric = is_symmetric
        self.accuracy_level = accuracy_level
        self.nodes_to_exclude = set(nodes_to_exclude)
        self.nodes_to_include = set(nodes_to_include) if nodes_to_include else None
        self.node_quantizer = None

        if algo_config is None:
            algo_config = DefaultWeightOnlyQuantConfig(
                bits=bits,
                block_size=block_size,
                is_symmetric=is_symmetric,
                accuracy_level=accuracy_level,
                quant_format=quant_format,
                op_types_to_quantize=op_types_to_quantize,
                quant_axes=quant_axes,
                bits=bits,
                channel_wised_quantize=channel_wised_quantize,
            )

        self.algo_config = algo_config
        if hasattr(self.algo_config, "bits"):
            assert self.algo_config.bits in [2, 4, 8], "Only support 2, 4 or 8 bits quantization"

        if algo_config.algorithm == "HQQ":
            self.node_quantizer = HQQWeightOnlyQuantizer(self.algo_config)
        elif algo_config.algorithm == "DEFAULT":
            self.node_quantizer = DefaultWeightOnlyQuantizer(self.algo_config)
        elif algo_config.algorithm == "nvidia_awq":
            self.node_quantizer = NVAWQWeightOnlyQuantizer(self.algo_config)

    def _process_subgraph(self, graph_stack: list[GraphProto]):
        new_nodes = []
        graph = graph_stack[-1]

        for node in graph.node:
            graph_attrs = [
                attr
                for attr in node.attribute
                if attr.type == onnx.AttributeProto.GRAPH or attr.type == onnx.AttributeProto.GRAPHS
            ]
            if graph_attrs:
                kwargs = {}
                for attr in node.attribute:
                    if attr.type == onnx.AttributeProto.GRAPH:
                        # recursive call to take care of sub-graph
                        graph_stack.append(attr.g)
                        kv = {attr.name: self._process_subgraph(graph_stack)}
                    elif attr.type == onnx.AttributeProto.GRAPHS:
                        value = []
                        for subgraph in attr.graphs:
                            # recursive call to take care of sub-graph
                            graph_stack.append(subgraph)
                            value.extend([self._process_subgraph(graph_stack)])
                        kv = {attr.name: value}
                    else:
                        kv = attribute_to_kwarg(attr)
                    kwargs.update(kv)
                node = onnx.helper.make_node(  # noqa: PLW2901
                    node.op_type, node.input, node.output, name=node.name, **kwargs
                )
            out_nodes = []
            if node.name in self.nodes_to_exclude:
                logger.info(f"exclude to quantize {node.name} as specified by nodes_to_exclude...")
                out_nodes = [node]
            elif (self.nodes_to_include and node.name in self.nodes_to_include) or (
                node.op_type in self.algo_config.op_types_to_quantize
            ):
                out_nodes = self.node_quantizer.quantize(node, graph_stack)
            else:
                logger.info(f"skip to quantize {node.name} ...")
                out_nodes = [node]
            new_nodes.extend(out_nodes)

        graph.ClearField("node")
        graph.node.extend(new_nodes)
        graph_stack.pop()
        return graph

    def _generate_q4_node_config(self):
        """Generate weight only quant configuration for nodes."""
        q4_node_config = {}
        for node in self.model.model.graph.node:
            if node.op_type in ["MatMul"]:
                if not all(self.model.get_initializer(i) is None for i in node.input):
                    template_config_q4 = {
                        "bits": 4,
                        "group_size": self.block_size,
                        "scheme": "sym" if self.is_symmetric else "asym",
                    }
                    if (
                        self.algo_config.customized_weight_config
                        and node.name in self.algo_config.customized_weight_config
                    ):
                        for key, value in self.algo_config.customized_weight_config[node.name].items():
                            if key in template_config_q4:
                                template_config_q4[key] = value
                    q4_node_config[node.name] = template_config_q4
        return q4_node_config

    def int4_quant_algo(self):
        """4b quantize a model with RTN or GPTQ algorithm. Please refer to
        https://github.com/intel/neural-compressor/blob/master/docs/source/quantization_weight_only.md
        for more details on weight only quantization using Intel® Neural Compressor.
        """

        def inc_dataloader():
            data_reader = copy.deepcopy(self.algo_config.calibration_data_reader)
            for data in data_reader:
                yield data, None

        kwargs = {}
        if self.accuracy_level is not None:
            kwargs["accuracy_level"] = self.accuracy_level
        weight_only_node_config = self._generate_q4_node_config()

        algorithm = self.algo_config.algorithm
        logger.info(f"start to quantize model with {algorithm} algorithm...")
        if algorithm in ["RTN", "k_quant"]:
            kwargs["ratios"] = self.algo_config.ratios
            kwargs["algorithm"] = algorithm

            """
            We uses fp32 to represent the node that skip quantization, it does not mean this node is fp32 type though.
            """
            for n in self.nodes_to_exclude:
                weight_only_node_config[n] = "fp32"

            self.model = rtn_quantize(
                model=self.model_path if self.model_path is not None else self.model.model,
                weight_config=weight_only_node_config,
                **kwargs,
            )
        elif algorithm == "GPTQ":
            kwargs["percdamp"] = self.algo_config.percdamp
            kwargs["blocksize"] = self.algo_config.block_size
            kwargs["actorder"] = self.algo_config.actorder
            kwargs["mse"] = self.algo_config.mse
            kwargs["perchannel"] = self.algo_config.perchannel
            kwargs["n_samples"] = -1
            dataloader = inc_dataloader()

            self.model = gptq_quantize(
                model=self.model_path if self.model_path is not None else self.model.model,
                weight_config=weight_only_node_config,
                dataloader=dataloader,
                **kwargs,
            )
        logger.info(f"complete quantization of model with {algorithm} algorithm.")

    def process(self):
        if self.algo_config.algorithm in ["HQQ", "DEFAULT"]:
            # use a stack to keep track of sub-graphs
            graph_stack = [self.model.graph()]

            # Update domain opset
            if self.algo_config.quant_format == QuantFormat.QOperator:
                self.model.set_opset_import("com.microsoft", 1)

            if self.algo_config.quant_format == QuantFormat.QDQ or "Gather" in self.algo_config.op_types_to_quantize:
                opset_import = self.model.opset_import()
                for opset in opset_import:
                    if opset.domain in [None, "ai.onnx", ""] and opset.version < 21:
                        logger.warning(
                            "The opset of the input model is under 21 and doesn't support int4 data type. "
                            "Force to update it to opset 21, but the generated model may not be a valid model."
                        )
                        self.model.set_opset_import(opset.domain, 21)

            self._process_subgraph(graph_stack)
            self.model.clean_initializers()
        elif self.algo_config.algorithm == "nvidia_awq":
            # Handle nvidia_awq quantization
            logger.info("Processing nvidia_awq quantization...")
            self.model = self.node_quantizer.quantize_awq(
                self.model.model if self.model_path is None else self.model_path
            )
            logger.info("Completed nvidia_awq quantization.")
            self.model = ONNXModel(self.model)  # Ensure the model is wrapped back into ONNXModel
            self.model.clean_initializers()
        else:
            # RTN or GPTQ weight-only quantize algorithm
            self.int4_quant_algo()


def ort_convert_str_to_bool(value):
    return value.lower() in ("true", "1")


# Custom function to parse str:int pairs
def parse_key_value_pair(s):
    key, value = s.split(":")
    return key, int(value)


def parse_args():
    parser = argparse.ArgumentParser(
        description="""Blockwise int4 quantization for MatMul 2D weight matrices.

A weight matrix is partitioned into into blocks, where each block is a
continguous subset inside each column. Each block is quantized into a
set of 4b integers with a scaling factor and an optional offset.
"""
    )

    parser.add_argument("--input_model", required=True, help="Path to the input model file")
    parser.add_argument("--output_model", required=True, help="Path to the output model file")
    parser.add_argument("--block_size", required=False, default=32, type=int, help="Block size for quantization")
    parser.add_argument(
        "--quant_method",
        default="default",
        type=str,
        choices=["default", "hqq", "rtn", "k_quant", "gptq", "nvidia_awq"],
        help="the algorithm used to quantize weight, \nrtn and gptq leverage Intel® Neural Compressor",
    )
    parser.add_argument("--bits", default=4, type=int, help="the target bits to represent weight")
    parser.add_argument(
        "--symmetric",
        required=False,
        default=True,
        const=True,
        nargs="?",
        type=ort_convert_str_to_bool,
        choices=[True, False],
        help="Indicate whether to quantize the model symmetrically, symmetric is not supported by hqq",
    )
    parser.add_argument(
        "--accuracy_level",
        required=False,
        type=int,
        help="Accuracy level of the 4-bit quantized MatMul computation. "
        "Refer to the MatMulNBits contrib op's 'accuracy_level' attribute for details "
        "(https://github.com/microsoft/onnxruntime/blob/main/docs/ContribOperators.md#commicrosoftmatmulnbits).",
    )
    parser.add_argument("-v", "--verbose", required=False, action="store_true")
    parser.set_defaults(verbose=False)
    parser.add_argument(
        "--nodes_to_exclude",
        nargs="+",
        type=str,
        required=False,
        default=[],
        help="Specify the nodes to be excluded from quantization with node names",
    )
    parser.add_argument(
        "--nodes_to_include",
        nargs="+",
        type=str,
        required=False,
        help="Specify the specific nodes to be included from quantization with node names",
    )
    parser.add_argument(
        "--quant_format",
        default="QOperator",
        type=str,
        choices=["QOperator", "QDQ"],
        help="QuantFormat {QOperator, QDQ}"
        "QOperator format quantizes the model with quantized operators directly."
        "QDQ format quantize the model by inserting DeQuantizeLinear before the MatMul.",
    )
    parser.add_argument(
        "--op_types_to_quantize",
        type=str,
        nargs="+",
        choices=["MatMul", "Gather"],
        help="op_types_to_quantize {MatMul, Gather}. Operators to quantize. Default is MatMul.",
    )
    parser.add_argument(
        "--quant_axes",
        type=parse_key_value_pair,
        nargs="+",
        required=False,
        help="Key-value pairs in op_type:axis_to_quantize separated by space."
        "Specify the axis to quantize for an op. Default {MatMul:0, Gather:1}"
        "Example: --quant_axes MatMul:0 Gather:1",
    )
    # Group arguments specific to nvidia_awq
    nv_awq_config = parser.add_argument_group("nvidia_awq", "Arguments specific to nvidia_awq quantization")
    nv_awq_config.add_argument(
        "--calib_dataset_name",
        type=str,
        default="cnn",
        help="Name of the calibration dataset for nvidia_awq.",
    )
    nv_awq_config.add_argument(
        "--tokenizer_dir",
        type=str,
        required=False,
        help="Path of the tokenizer dir.",
    )
    nv_awq_config.add_argument(
        "--calibration_method",
        type=str,
        required=False,
        choices=["awq", "awq_clip"],
        help="Support two options, awq implementation and weight clipping.",
    )
    nv_awq_config.add_argument(
        "--cache_dir",
        type=str,
        default="./cache",
        help="Cache directory for calibration data.",
    )
    return parser.parse_args()


if __name__ == "__main__":
    args = parse_args()
    if args.verbose:
        logger.setLevel(logging.DEBUG)

    input_model_path = args.input_model
    output_model_path = args.output_model
    quant_format = QuantFormat[args.quant_format]
    op_types_to_quantize = tuple(args.op_types_to_quantize) if args.op_types_to_quantize else ("MatMul",)
    quant_axes = tuple(args.quant_axes) if args.quant_axes else None

    if os.path.exists(output_model_path):
        logger.error(f"file {output_model_path} already exists")
        raise Exception(f"file {output_model_path} already exists")

    if args.symmetric and args.quant_method == "hqq":
        logger.warning("symmetric is not supportted by hqq, will force to symmetric=False")
        args.symmetric = False

    model = onnx.load(input_model_path)
    if args.quant_method == "hqq":
        quant_config = HQQWeightOnlyQuantConfig(
            block_size=args.block_size, bits=args.bits, op_types_to_quantize=op_types_to_quantize, quant_axes=quant_axes
        )
    elif args.quant_method == "default":
        quant_config = DefaultWeightOnlyQuantConfig(
            bits=args.bits,
            block_size=args.block_size,
            is_symmetric=args.symmetric,
            accuracy_level=args.accuracy_level,
            quant_format=quant_format,
            op_types_to_quantize=op_types_to_quantize,
            quant_axes=quant_axes,
            bits=args.bits,
        )
    elif args.quant_method == "rtn":
        quant_config = RTNWeightOnlyQuantConfig(op_types_to_quantize=op_types_to_quantize)
    elif args.quant_method == "k_quant":
        quant_config = KQuantWeightOnlyQuantConfig(op_types_to_quantize=op_types_to_quantize)
    elif args.quant_method == "gptq":
        quant_config = GPTQWeightOnlyQuantConfig(block_size=args.block_size, op_types_to_quantize=op_types_to_quantize)
    elif args.quant_method == "nvidia_awq":
        if quant_format == QuantFormat.QOperator:
            logger.warning("QOperator is not applicable to nvidia_awq. overriding the value to QDQ")
            quant_format = QuantFormat.QDQ

        model = input_model_path
        if args.calibration_method is not None:
            if args.calibration_method == "awq":
                calibration_method = "awq_lite"
            else:
                calibration_method = "awq_clip"
        else:
            calibration_method = "awq_lite"

        quant_config = NVAWQWeightOnlyQuantConfig(
            dataset_name=args.calib_dataset_name,
            tokenizer_dir=args.tokenizer_dir,
            cache_dir=args.cache_dir,
            calibration_method=calibration_method,
        )
    else:
        raise ValueError(f"Unsupported quantization method: {args.quant_method}")

    quant = MatMulNBitsQuantizer(
        model=model,
        bits=args.bits,
        accuracy_level=args.accuracy_level,
        nodes_to_exclude=args.nodes_to_exclude,
        nodes_to_include=args.nodes_to_include,
        algo_config=quant_config,
    )
    quant.process()
    quant.model.save_model_to_file(output_model_path, True)<|MERGE_RESOLUTION|>--- conflicted
+++ resolved
@@ -16,16 +16,12 @@
 import onnx
 from onnx.onnx_pb import GraphProto, ModelProto, NodeProto, TensorProto
 
-<<<<<<< HEAD
-from onnxruntime.capi._pybind_state import quantize_matmul_nbits, quantize_matmul_4bits, quantize_matmul_8bits, quantize_qdq_matmul_4bits
-=======
 from onnxruntime.capi._pybind_state import (
     quantize_matmul_2bits,
     quantize_matmul_4bits,
     quantize_matmul_8bits,
     quantize_qdq_matmul_4bits,
 )
->>>>>>> 35769a98
 
 from .calibrate import CalibrationDataReader
 from .neural_compressor import gptq_quantize, rtn_quantize
@@ -828,13 +824,8 @@
             zero_point = np.zeros(cols * ((k_blocks + kpack - 1) // kpack), dtype="uint8")
             scales = np.zeros((cols * k_blocks), dtype=fp32weight.dtype)
             if qbits == 2:
-<<<<<<< HEAD
-                quantize_matmul_nbits(
-                    packed, fp32weight, self.config.bits, scales, zero_point, block_size, cols, rows, self.config.is_symmetric
-=======
                 quantize_matmul_2bits(
                     packed, fp32weight, scales, zero_point, block_size, cols, rows, self.config.is_symmetric
->>>>>>> 35769a98
                 )
             elif qbits == 8:
                 quantize_matmul_8bits(
@@ -1242,11 +1233,7 @@
     def __init__(
         self,
         model: ModelProto | str,
-<<<<<<< HEAD
-        bits: int,
-=======
         bits: int = 4,  # default to 4bit
->>>>>>> 35769a98
         block_size: int = 128,
         is_symmetric: bool = False,
         accuracy_level: int | None = None,
