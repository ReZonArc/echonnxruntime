--- conflicted
+++ resolved
@@ -322,11 +322,7 @@
       }
     }
   }
-<<<<<<< HEAD
-#endif // MLAS_TARGET_ARM64 
-=======
-#endif  // MLAS_TARGET_ARM64
->>>>>>> 76de326a
+#endif // MLAS_TARGET_ARM64
 
   template <size_t K, size_t N, size_t BlkLen, size_t SubBlkLen>
   void CheckBlkSum(const float* packedBlkSum, const float* refBlkSum) {
