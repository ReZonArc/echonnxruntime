--- conflicted
+++ resolved
@@ -277,11 +277,7 @@
  *
  * If the qbits or block_size values are unsupported the output sizes will be zero.
  */
-<<<<<<< HEAD
 template<int qbits>
-=======
-template <int qbits>
->>>>>>> 613d22da
 void MLASCALL
 MlasBlockwiseQuantizedBufferSizes(
     int block_size,
