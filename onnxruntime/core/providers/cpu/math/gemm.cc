--- conflicted
+++ resolved
@@ -258,11 +258,7 @@
 
 template <>
 Status Gemm<float>::PrePack(const Tensor& tensor, int input_idx,
-<<<<<<< HEAD
                             AllocatorPtr alloc, bool save_prepacked_initializers, /*out*/ bool& is_packed,
-=======
-                            AllocatorPtr alloc, bool /*save_prepacked_initializers*/, /*out*/ bool& is_packed,
->>>>>>> b4afc626
                             /*out*/ PrePackedWeights* prepacked_weights) {
   is_packed = false;
 
@@ -307,19 +303,23 @@
 }
 
 template <typename T>
-Tensor* Gemm<T>::GetPrePackTensors(int /*input_index*/) {
-  return nullptr;
-}
-
-template <>
-Tensor* Gemm<float>::GetPrePackTensors(int /*input_index*/) {
-  return packed_tensor_;
-}
-
-template <typename T>
-Status Gemm<T>::SetPrePackTensors(int input_idx, const Tensor* /*pre_packed_tensor*/) {
+std::optional<Tensor> Gemm<T>::GetPrePackTensor(int /*input_index*/) {
+  return std::nullopt;
+}
+
+template <>
+std::optional<Tensor> Gemm<float>::GetPrePackTensor(int input_index) {
+  if (input_index == 1) {
+    return std::move(packed_tensor_);
+  }
+
+  return std::nullopt;
+}
+
+template <typename T>
+Status Gemm<T>::SetPrePackTensor(int input_idx, const Tensor& /*pre_packed_tensor*/) {
   if (input_idx == 1) {
-    packed_tensor_ = nullptr;
+    packed_tensor_ = std::nullopt;
     packed_b_ = nullptr;
   }
 
@@ -327,11 +327,10 @@
 }
 
 template <>
-Status Gemm<float>::SetPrePackTensors(int input_idx, const Tensor* pre_packed_tensor) {
+Status Gemm<float>::SetPrePackTensor(int input_idx, const Tensor& pre_packed_tensor) {
   if (input_idx == 1) {
-    packed_tensor_ = const_cast<Tensor*>(pre_packed_tensor);
     size_t packed_b_size_;
-    utils::ConvertTensorToPackedBufferAndShape(packed_b_size_, b_shape_, 1, packed_b_, packed_tensor_->MutableDataRaw());
+    utils::ConvertTensorToPackedBufferAndShape(packed_b_size_, b_shape_, packed_b_, const_cast<void*>(pre_packed_tensor.DataRaw()));
   }
 
   return Status::OK();
