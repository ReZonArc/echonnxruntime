// Copyright (c) Microsoft Corporation. All rights reserved.
// Licensed under the MIT License.

#pragma once

#include "core/common/common.h"
#include "core/framework/op_kernel.h"
#include "core/providers/cpu/tensor/split.h"

namespace onnxruntime {

class SequenceLength final : public OpKernel {
 public:
  SequenceLength(const OpKernelInfo& info) : OpKernel(info) {
  }

  Status Compute(OpKernelContext* context) const override;
};

class SequenceAt final : public OpKernel {
 public:
  SequenceAt(const OpKernelInfo& info) : OpKernel(info) {
  }

  Status Compute(OpKernelContext* context) const override;
};

class SequenceEmpty final : public OpKernel {
 public:
  SequenceEmpty(const OpKernelInfo& info);
  Status Compute(OpKernelContext* context) const override;

 private:
  int64_t dtype_{};
};

class SequenceInsert final : public OpKernel {
 public:
  SequenceInsert(const OpKernelInfo& info) : OpKernel(info) {
  }
  Status Compute(OpKernelContext* context) const override;
};

class SequenceErase final : public OpKernel {
 public:
  SequenceErase(const OpKernelInfo& info) : OpKernel(info) {
  }
  Status Compute(OpKernelContext* context) const override;
};

class SequenceConstruct final : public OpKernel {
 public:
  SequenceConstruct(const OpKernelInfo& info) : OpKernel(info) {
  }
  Status Compute(OpKernelContext* context) const override;
};

class SplitToSequence final : public OpKernel {
 public:
  SplitToSequence(const OpKernelInfo& info);
  Status Compute(OpKernelContext* context) const override;

 private:
  template <typename T>
  Status ComputeImpl(OpKernelContext& context, const Tensor& input, const Tensor* p_split_input) const;
  Status PrepareForCompute(const TensorShape& input_shape, int64_t split_scalar, bool is_split_input_scalar,
                           int64_t& num_outputs, int64_t& axis, int& before_dims,
                           int& after_dims_including_split_axis, int& after_dims_excluding_split,
<<<<<<< HEAD
                           int64_t split_scalar,
                           std::vector<int64_t>& split_sizes) const;
  int64_t axis_{};
  int64_t keepdims_{1};
=======
                           bool& is_uneven_split, int& num_remaining_splits,
                           std::vector<int64_t>& split_sizes) const;
  int64_t axis_{};
  int64_t keepdims_{1};
  const int64_t DEFAULT_LENGTH_EACH_OUTPUT_ = 1;
>>>>>>> 56b283c0
};
}  //namespace onnxruntime<|MERGE_RESOLUTION|>--- conflicted
+++ resolved
@@ -66,17 +66,10 @@
   Status PrepareForCompute(const TensorShape& input_shape, int64_t split_scalar, bool is_split_input_scalar,
                            int64_t& num_outputs, int64_t& axis, int& before_dims,
                            int& after_dims_including_split_axis, int& after_dims_excluding_split,
-<<<<<<< HEAD
-                           int64_t split_scalar,
-                           std::vector<int64_t>& split_sizes) const;
-  int64_t axis_{};
-  int64_t keepdims_{1};
-=======
                            bool& is_uneven_split, int& num_remaining_splits,
                            std::vector<int64_t>& split_sizes) const;
   int64_t axis_{};
   int64_t keepdims_{1};
   const int64_t DEFAULT_LENGTH_EACH_OUTPUT_ = 1;
->>>>>>> 56b283c0
 };
 }  //namespace onnxruntime