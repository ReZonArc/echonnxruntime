--- conflicted
+++ resolved
@@ -21,9 +21,9 @@
                                    int input_idx,
                                    /*out*/ bool& used_shared_buffers) override;
 
-  Tensor* GetPrePackTensors(int input_index) override;
-
-  Status SetPrePackTensors(int input_idx, const Tensor* pre_packed_tensor) override;
+  std::optional<Tensor> GetPrePackTensor(int input_index) override;
+
+  Status SetPrePackTensor(int input_idx, const Tensor& pre_packed_tensor) override;
 
   Status Compute(OpKernelContext* context) const override;
 
@@ -41,11 +41,11 @@
   bool is_W_signed_;
   bool is_R_signed_;
   // below packed_buffer and packed_tensor_ used to unpack TensorShape and packed buffer from
-  // prepacked tensor read from onnx data file
+  // prepacked tensor read from external data file
   IAllocatorUniquePtr<void> packed_buffer_w_;
   IAllocatorUniquePtr<void> packed_buffer_r_;
-  Tensor* packed_tensor_w_;
-  Tensor* packed_tensor_r_;
+  std::optional<Tensor> packed_tensor_w_{std::nullopt};
+  std::optional<Tensor> packed_tensor_r_{std::nullopt};
 };
 
 Status DynamicQuantizeLSTM::TryPackWeights(const Tensor& weights, PackedWeights& packed_weights,
@@ -102,11 +102,7 @@
 }
 
 Status DynamicQuantizeLSTM::PrePack(const Tensor& tensor, int input_idx, AllocatorPtr alloc,
-<<<<<<< HEAD
                                     bool save_prepacked_initializers,
-=======
-                                    bool /*save_prepacked_initializers*/,
->>>>>>> b4afc626
                                     /*out*/ bool& is_packed,
                                     /*out*/ PrePackedWeights* prepacked_weights) {
   is_packed = false;
@@ -160,29 +156,27 @@
   return Status::OK();
 }
 
-Tensor* DynamicQuantizeLSTM::GetPrePackTensors(int input_index) {
+std::optional<Tensor> DynamicQuantizeLSTM::GetPrePackTensor(int input_index) {
   if (input_index == 1) {
-    return packed_tensor_w_;
+    return std::move(packed_tensor_w_);
   } else if (input_index == 2) {
-    return packed_tensor_r_;
+    return std::move(packed_tensor_r_);
   } else {
-    return nullptr;
-  }
-}
-
-Status DynamicQuantizeLSTM::SetPrePackTensors(int input_idx, const Tensor* pre_packed_tensor) {
+    return std::nullopt;
+  }
+}
+
+Status DynamicQuantizeLSTM::SetPrePackTensor(int input_idx, const Tensor& pre_packed_tensor) {
   AllocatorPtr alloc;
 
   if (input_idx == 1) {
-    packed_tensor_w_ = const_cast<Tensor*>(pre_packed_tensor);
-    utils::ConvertTensorToPackedBufferAndShape(packed_W_.weights_size_, packed_W_.shape_, num_directions_, packed_W_.buffer_, packed_tensor_w_->MutableDataRaw());
+    utils::ConvertTensorToPackedBufferAndShape(packed_W_.weights_size_, packed_W_.shape_, packed_W_.buffer_, const_cast<void*>(pre_packed_tensor.DataRaw()));
     packed_W_.buffer_size_ = packed_W_.weights_size_ * num_directions_;
-    is_W_signed_ = packed_tensor_w_->IsDataType<int8_t>();
+    is_W_signed_ = pre_packed_tensor.IsDataType<int8_t>();
   } else if (input_idx == 2) {
-    packed_tensor_r_ = const_cast<Tensor*>(pre_packed_tensor);
-    utils::ConvertTensorToPackedBufferAndShape(packed_R_.weights_size_, packed_R_.shape_, num_directions_, packed_R_.buffer_, packed_tensor_r_->MutableDataRaw());
+    utils::ConvertTensorToPackedBufferAndShape(packed_R_.weights_size_, packed_R_.shape_, packed_R_.buffer_, const_cast<void*>(pre_packed_tensor.DataRaw()));
     packed_R_.buffer_size_ = packed_R_.weights_size_ * num_directions_;
-    is_R_signed_ = packed_tensor_r_->IsDataType<int8_t>();
+    is_R_signed_ = pre_packed_tensor.IsDataType<int8_t>();
   }
 
   return Status::OK();
