// Copyright (c) Microsoft Corporation. All rights reserved.
// Licensed under the MIT License.

#pragma once

#include "core/common/common.h"
#include "core/providers/common.h"
#include "core/util/shape_checker.h"

namespace onnxruntime {
namespace contrib {
namespace matmul_nbits_helper {

template <typename T = Tensor>
Status CheckInputs(const T* /*activation*/,
                   const T* quantized_weight,
                   const T* scales,
                   const T* zero_points,
                   const T* group_index,
                   const T* bias,
                   int64_t n,
                   int64_t k,
                   int64_t block_size,
                   int64_t bits) {
  // activation (A)
  // quantized_weight (B) : (N, k_blocks, blob_size), or null after prepacking.
  //                        k_blocks = (K + block_size - 1) / block_size
  //                        blob_size = block_size * bits / 8
  // scales               : (N, k_blocks)
  // zero_points          : (N, (k_blocks * bits + 7) / 8) for uint8, (N, k_blocks) for other types, or null
  // group_index          : (K) or (k_blocks * block_size), or null
  // bias                 : (N), or null
  // Note that scales and zero_points can be 1D for backward compatibility.
  if (bits != 2 && bits != 4 && bits != 8) {
<<<<<<< HEAD
    return ORT_MAKE_STATUS(ONNXRUNTIME, INVALID_ARGUMENT, "bits should be 4 or 8, got ", bits);
=======
    return ORT_MAKE_STATUS(ONNXRUNTIME, INVALID_ARGUMENT, "bits should be 2, 4 or 8, got ", bits);
>>>>>>> 35769a98
  }

  if (block_size < 16 || (block_size & (block_size - 1)) != 0) {
    return ORT_MAKE_STATUS(ONNXRUNTIME, INVALID_ARGUMENT,
                           "block_size must be a power of 2, and >= 16. Got ", block_size);
  }

  int64_t k_blocks = (k + block_size - 1) / block_size;
  int64_t blob_size = block_size * bits / 8;

  ASSERT_TENSOR_SHAPE(quantized_weight, make_shape(n, k_blocks, blob_size));

  // 1D shape is for backward compatibility for existing models.
  ASSERT_TENSOR_SHAPE_2(scales, make_shape(n * k_blocks), make_shape(n, k_blocks));

  if (zero_points != nullptr) {
    if (zero_points->GetElementType() == ONNX_NAMESPACE::TensorProto_DataType_UINT8) {
      const int64_t zero_point_blob_size = (k_blocks * bits + 7) / 8;

      ASSERT_TENSOR_SHAPE_2(zero_points, make_shape(n * zero_point_blob_size), make_shape(n, zero_point_blob_size));
    } else {
      if (zero_points->GetElementType() != scales->GetElementType()) {
        return ORT_MAKE_STATUS(
            ONNXRUNTIME, INVALID_ARGUMENT,
            "Input 'zero_points' and 'scales' should have the same data type when zero_points is not uint8");
      }

      ASSERT_TENSOR_SHAPE_2(zero_points, make_shape(n * k_blocks), make_shape(n, k_blocks));
    }
  }

  // Group_index shall be 1D of K, or K padded to multiple of block_size
  ASSERT_TENSOR_SHAPE_2(group_index, make_shape(k), make_shape(k_blocks * block_size));

  ASSERT_TENSOR_SHAPE(bias, make_shape(n));

  return Status::OK();
}

}  // namespace matmul_nbits_helper
}  // namespace contrib
}  // namespace onnxruntime<|MERGE_RESOLUTION|>--- conflicted
+++ resolved
@@ -32,11 +32,7 @@
   // bias                 : (N), or null
   // Note that scales and zero_points can be 1D for backward compatibility.
   if (bits != 2 && bits != 4 && bits != 8) {
-<<<<<<< HEAD
-    return ORT_MAKE_STATUS(ONNXRUNTIME, INVALID_ARGUMENT, "bits should be 4 or 8, got ", bits);
-=======
     return ORT_MAKE_STATUS(ONNXRUNTIME, INVALID_ARGUMENT, "bits should be 2, 4 or 8, got ", bits);
->>>>>>> 35769a98
   }
 
   if (block_size < 16 || (block_size & (block_size - 1)) != 0) {
