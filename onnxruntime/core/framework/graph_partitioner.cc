--- conflicted
+++ resolved
@@ -346,6 +346,7 @@
   if (nullptr == capability.GetMetaDef()) {
     TryAssignSingleNode(graph, capability, provider_type);
   } else {
+    const bool acc_enabled = capability.IsAccountingEnabled();
     if (mode == GraphPartitioner::Mode::kNormal) {
       std::ostringstream oss;
       oss << provider_type << "_" << capability.GetMetaDef()->name << "_" << fused_node_unique_id++;
@@ -360,8 +361,14 @@
         fused_node = &graph.BeginFuseSubGraph(capability, node_name);
       }
 
-<<<<<<< HEAD
       fused_node->SetExecutionProviderType(provider_type);
+      if (acc_enabled) {
+        // We account for the fused node. We operate under assumption
+        // that the fused node would use no more memory when the nodes we are fusing.
+        // and potentially less than that, and therefore, no threshold check is needed here.
+        // All threshold checks are done within the EP.
+        capability.ComputeAndAccountForNode(*fused_node);
+      }
 
       result = fused_node;
     } else {
@@ -369,43 +376,7 @@
       // This is used when exporting an ORT format model to maintain the original nodes and re-do the fusion
       // at runtime. The original nodes provide a fallback if fewer nodes can be fused at runtime due to device
       // capabilities.
-      for (auto node_index : capability.nodes) {
-        auto* node = graph.GetNode(node_index);
-        if (node != nullptr) {
-          node->SetExecutionProviderType(provider_type);
-=======
-    if (sub_graph_available_for_assignment) {
-      const bool acc_enabled = capability.IsAccountingEnabled();
-      if (mode == GraphPartitioner::Mode::kNormal) {
-        std::ostringstream oss;
-        oss << provider_type << "_" << capability.GetMetaDef()->name << "_" << fused_node_unique_id++;
-        std::string node_name = oss.str();
-
-        Node* fused_node = nullptr;
-        if (fusion_style == IExecutionProvider::FusionStyle::Function) {
-          fused_node = &graph.FuseSubGraph(capability, node_name);
-        } else {
-          // create a fused node without copying everything to a Function body. The IndexedSubGraph will be passed
-          // through to Compile via a filtered GraphViewer.
-          fused_node = &graph.BeginFuseSubGraph(capability, node_name);
-        }
-
-        fused_node->SetExecutionProviderType(provider_type);
-        if (acc_enabled) {
-          // We account for the fused node. We operate under assumption
-          // that the fused node would use no more memory when the nodes we are fusing.
-          // and potentially less than that, and therefore, no threshold check is needed here.
-          // All threshold checks are done within the EP.
-          capability.ComputeAndAccountForNode(*fused_node);
-        }
-
-        result = fused_node;
-      } else {
-        // assign the nodes in the indexed subgraph to the current EP so that level 2+ optimizers will not change them.
-        // This is used when exporting an ORT format model to maintain the original nodes and re-do the fusion
-        // at runtime. The original nodes provide a fallback if fewer nodes can be fused at runtime due to device
-        // capabilities.
-        for (size_t i = 0, limit = capability.nodes.size(); i < limit; ++i) {
+       for (size_t i = 0, limit = capability.nodes.size(); i < limit; ++i) {
           auto* node = graph.GetNode(capability.nodes[i]);
           if (node != nullptr) {
             node->SetExecutionProviderType(provider_type);
@@ -413,7 +384,6 @@
               capability.AccountForNode(i);
             }
           }
->>>>>>> 6715d4ca
         }
       }
     }
