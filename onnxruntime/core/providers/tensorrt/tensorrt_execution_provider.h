// Copyright (c) Microsoft Corporation. All rights reserved.
// Licensed under the MIT License.

#pragma once
#include <ctime>
#include <cudnn.h>
#include <cublas_v2.h>
#include "NvInfer.h"
#include "NvOnnxParser.h"
#include "core/platform/ort_mutex.h"
#include "core/providers/cuda/cuda_graph.h"
#include "tensorrt_execution_provider_info.h"

namespace onnxruntime {

namespace tensorrt_env_vars {
static const std::string kMaxPartitionIterations = "ORT_TENSORRT_MAX_PARTITION_ITERATIONS";
static const std::string kMinSubgraphSize = "ORT_TENSORRT_MIN_SUBGRAPH_SIZE";
static const std::string kMaxWorkspaceSize = "ORT_TENSORRT_MAX_WORKSPACE_SIZE";
static const std::string kFP16Enable = "ORT_TENSORRT_FP16_ENABLE";
static const std::string kINT8Enable = "ORT_TENSORRT_INT8_ENABLE";
static const std::string kINT8CalibrationTableName = "ORT_TENSORRT_INT8_CALIBRATION_TABLE_NAME";
static const std::string kINT8UseNativeTensorrtCalibrationTable = "ORT_TENSORRT_INT8_USE_NATIVE_CALIBRATION_TABLE";
static const std::string kDLAEnable = "ORT_TENSORRT_DLA_ENABLE";
static const std::string kDLACore = "ORT_TENSORRT_DLA_CORE";
static const std::string kDumpSubgraphs = "ORT_TENSORRT_DUMP_SUBGRAPHS";
static const std::string kEngineCacheEnable = "ORT_TENSORRT_ENGINE_CACHE_ENABLE";
static const std::string kCachePath = "ORT_TENSORRT_CACHE_PATH";
static const std::string kDecryptionEnable = "ORT_TENSORRT_ENGINE_DECRYPTION_ENABLE";
static const std::string kDecryptionLibPath = "ORT_TENSORRT_ENGINE_DECRYPTION_LIB_PATH";
static const std::string kForceSequentialEngineBuild = "ORT_TENSORRT_FORCE_SEQUENTIAL_ENGINE_BUILD";
static const std::string kContextMemorySharingEnable = "ORT_TENSORRT_CONTEXT_MEMORY_SHARING_ENABLE";
static const std::string kLayerNormFP32Fallback = "ORT_TENSORRT_LAYER_NORM_FP32_FALLBACK";
static const std::string kTimingCacheEnable = "ORT_TENSORRT_TIMING_CACHE_ENABLE";
static const std::string kForceTimingCache = "ORT_TENSORRT_FORCE_TIMING_CACHE_ENABLE";
static const std::string kDetailedBuildLog = "ORT_TENSORRT_DETAILED_BUILD_LOG_ENABLE";
static const std::string kBuildHeuristics = "ORT_TENSORRT_BUILD_HEURISTICS_ENABLE";
static const std::string kSparsityEnable = "ORT_TENSORRT_SPARSITY_ENABLE";
static const std::string kBuilderOptimizationLevel = "ORT_TENSORRT_BUILDER_OPTIMIZATION_LEVEL";
static const std::string kAuxiliaryStreams = "ORT_TENSORRT_AUXILIARY_STREAMS";
static const std::string kTacticSources = "ORT_TENSORRT_TACTIC_SOURCES";
static const std::string kExtraPluginLibPaths = "ORT_TENSORRT_EXTRA_PLUGIN_LIB_PATHS";
static const std::string kProfilesMinShapes = "ORT_TENSORRT_PROFILE_MIN_SHAPES";
static const std::string kProfilesMaxShapes = "ORT_TENSORRT_PROFILE_MAX_SHAPES";
static const std::string kProfilesOptShapes = "ORT_TENSORRT_PROFILE_OPT_SHAPES";
static const std::string kCudaGraphEnable = "ORT_TENSORRT_CUDA_GRAPH_ENABLE";
// Old env variable for backward compatibility
static const std::string kEngineCachePath = "ORT_TENSORRT_ENGINE_CACHE_PATH";
}  // namespace tensorrt_env_vars

class TensorrtLogger : public nvinfer1::ILogger {
  nvinfer1::ILogger::Severity verbosity_;

 public:
  TensorrtLogger(Severity verbosity = Severity::kWARNING)
      : verbosity_(verbosity) {}
  void log(Severity severity, const char* msg) noexcept override {
    if (severity <= verbosity_) {
      time_t rawtime = std::time(0);
      struct tm stm;
#ifdef _MSC_VER
      gmtime_s(&stm, &rawtime);
#else
      gmtime_r(&rawtime, &stm);
#endif
      char buf[256];
      strftime(&buf[0], 256,
               "%Y-%m-%d %H:%M:%S",
               &stm);
      const char* sevstr = (severity == Severity::kINTERNAL_ERROR ? "    BUG" : severity == Severity::kERROR ? "  ERROR"
                                                                            : severity == Severity::kWARNING ? "WARNING"
                                                                            : severity == Severity::kINFO    ? "   INFO"
                                                                                                             : "UNKNOWN");
      if (severity <= Severity::kERROR) {
        LOGS_DEFAULT(ERROR) << "[" << buf << " " << sevstr << "] " << msg;
      } else {
        LOGS_DEFAULT(WARNING) << "[" << buf << " " << sevstr << "] " << msg;
      }
    }
  }
};

namespace tensorrt_ptr {

struct TensorrtInferDeleter {
  template <typename T>
  void operator()(T* obj) const {
    if (obj) {
      obj->destroy();
    }
  }
};

template <typename T>
using unique_pointer = std::unique_ptr<T, TensorrtInferDeleter>;
};  // namespace tensorrt_ptr

template <typename T>
inline T RoundUp(T m, T n) {
  return ((m + n - 1) / n) * n;
}

//
// Class to allocate memory for outputs with data-dependent shapes. The sizes of those are unknown so pre-allocation is
// not possible.
//
class OutputAllocator : public nvinfer1::IOutputAllocator {
 public:
  OutputAllocator(OrtAllocator* alloc)
      : allocator(alloc) {
  }

  void* reallocateOutput(
      char const* tensorName, void* currentMemory, uint64_t size, uint64_t alignment) noexcept override {
    // Some memory allocators return nullptr when allocating zero bytes, but TensorRT requires a non-null ptr
    // even for empty tensors, so allocate a dummy byte.
    size = std::max(size, static_cast<uint64_t>(1));
    if (size > allocated_size) {
      buffer = IAllocator::MakeUniquePtrFromOrtAllocator<void>(allocator, RoundUp(size, alignment));
      allocated_size = size;
    }
    return buffer.get();
  }

  void* getBuffer() {
    return buffer.get();
  }

  void notifyShape(char const* tensorName, nvinfer1::Dims const& dims) noexcept override {
    output_shapes.reserve(dims.nbDims);
    for (int i = 0; i < dims.nbDims; i++) {
      output_shapes.push_back(dims.d[i]);
    }
  }

  std::vector<int64_t>& getOutputShape() {
    return output_shapes;
  }

  uint64_t getSize() {
    return allocated_size;
  }

  ~OutputAllocator() override {}

 private:
  OrtAllocator* allocator = nullptr;
  IAllocatorUniquePtr<void> buffer;
  uint64_t allocated_size = 0;
  std::vector<int64_t> output_shapes;
};

using ShapeRangesMap = std::unordered_map<std::string, std::unordered_map<size_t, std::vector<std::vector<int64_t>>>>;

// Information to construct kernel function state.
struct TensorrtFuncState {
  AllocateFunc test_allocate_func = nullptr;
  DestroyFunc test_release_func = nullptr;
  AllocatorHandle allocator = nullptr;
  std::string fused_node_name;
  tensorrt_ptr::unique_pointer<nvonnxparser::IParser>* parser = nullptr;
  std::unique_ptr<nvinfer1::ICudaEngine>* engine = nullptr;
  std::unique_ptr<nvinfer1::IExecutionContext>* context = nullptr;
  std::unique_ptr<nvinfer1::IBuilder>* builder = nullptr;
  std::unique_ptr<nvinfer1::INetworkDefinition>* network = nullptr;
  std::vector<std::unordered_map<std::string, size_t>> input_info;
  std::vector<std::unordered_map<std::string, size_t>> output_info;
  std::unordered_map<std::string, std::unordered_map<size_t, std::vector<std::vector<int64_t>>>> input_shape_ranges;
<<<<<<< HEAD
  std::unordered_map<char const*, OutputAllocator*> dds_output_allocator_map;
=======
  bool sync_stream_after_enqueue = false;
>>>>>>> f0d5ea59
  OrtMutex* tensorrt_mu_ptr = nullptr;
  bool fp16_enable = false;
  bool int8_enable = false;
  bool int8_calibration_cache_available = false;
  bool dla_enable = false;
  int dla_core = 0;
  size_t* max_workspace_size_ptr = nullptr;
  std::string trt_node_name_with_precision;
  bool engine_cache_enable = false;
  std::string engine_cache_path;
  nvinfer1::IRuntime* runtime = nullptr;
  std::vector<nvinfer1::IOptimizationProfile*> profiles;
  bool context_memory_sharing_enable = false;
  size_t* max_context_mem_size_ptr = nullptr;
  std::unordered_map<std::string, float> dynamic_range_map;
  bool engine_decryption_enable = false;
  int (*engine_decryption)(const char*, char*, size_t*) = nullptr;
  int (*engine_encryption)(const char*, char*, size_t) = nullptr;
  bool timing_cache_enable = true;
  bool force_timing_cache = false;
  bool detailed_build_log = false;
  bool build_heuristics_enable = false;
  bool sparsity_enable = false;
  int builder_optimization_level = 3;
  int auxiliary_streams = -1;
  bool filter_tactic_sources = false;
  nvinfer1::TacticSources tactic_sources;
  bool cuda_graph_enable = 0;
};

// Holds important information for building valid ORT graph.
struct SubGraphContext {
  std::unordered_set<std::string> output_args;
  std::unordered_map<std::string, const NodeArg*> inputs_and_initializers;
  std::unordered_map<std::string, const NodeArg*> manually_added_graph_inputs;
};

using SubGraphContextMap = std::unordered_map<std::string, std::unique_ptr<SubGraphContext>>;

// Logical device representation.
class TensorrtExecutionProvider : public IExecutionProvider {
 public:
  explicit TensorrtExecutionProvider(const TensorrtExecutionProviderInfo& info);
  virtual ~TensorrtExecutionProvider();

  cublasHandle_t PerThreadDefaultCublasHandle() {
    return GetPerThreadContext().CublasHandle();
  }

  cudnnHandle_t PerThreadDefaultCudnnHandle() {
    return GetPerThreadContext().CudnnHandle();
  }

  virtual std::shared_ptr<KernelRegistry> GetKernelRegistry() const override;
  std::unique_ptr<IDataTransfer> GetDataTransfer() const override;

  std::vector<std::unique_ptr<ComputeCapability>>
  GetCapability(const GraphViewer& graph,
                const IKernelLookup& /*kernel_lookup*/) const override;

  int GetDeviceId() const { return device_id_; }

  common::Status Compile(const std::vector<FusedNodeAndGraph>& fused_nodes_and_graphs,
                         std::vector<NodeComputeInfo>& node_compute_funcs) override;

  Status OnRunStart() override;
  Status OnRunEnd(bool sync_stream) override;

  ProviderOptions GetProviderOptions() const override {
    return TensorrtExecutionProviderInfo::ToProviderOptions(info_);
  }

  void RegisterStreamHandlers(IStreamCommandHandleRegistry& stream_handle_registry, AllocatorMap& allocators) const override;

  void GetCustomOpDomainList(std::vector<OrtCustomOpDomain*>& custom_op_domain_list) const override;

  OrtDevice GetOrtDeviceByMemType(OrtMemType mem_type) const override;

  std::vector<AllocatorPtr> CreatePreferredAllocators() override;

  bool IsGraphCaptureEnabled() const override;
  bool IsGraphCaptured() const override;
  Status ReplayGraph() override;

 private:
  TensorrtExecutionProviderInfo info_;
  bool external_stream_ = false;
  cudaStream_t stream_ = nullptr;
  int max_partition_iterations_ = 1000;
  size_t min_subgraph_size_ = 1;
  size_t max_workspace_size_ = 1 << 30;  // 1GB
  bool fp16_enable_ = false;
  bool int8_enable_ = false;
  bool dla_enable_ = false;
  int dla_core_ = 0;
  bool force_sequential_engine_build_ = false;
  std::string int8_calibration_cache_name_;
  bool int8_calibration_cache_available_ = false;
  bool int8_use_native_tensorrt_calibration_table_ = false;
  bool dump_subgraphs_ = false;
  bool engine_cache_enable_ = false;
  bool build_heuristics_enable_ = false;
  bool sparsity_enable_ = false;
  int builder_optimization_level_ = 3;
  int auxiliary_streams_ = -1;
  std::string tactic_sources_;
  std::string cache_path_, engine_decryption_lib_path_;
  std::unique_ptr<nvinfer1::IRuntime> runtime_ = nullptr;
  OrtMutex tensorrt_mu_;
  int device_id_;
  bool context_memory_sharing_enable_ = false;
  bool layer_norm_fp32_fallback_ = false;
  size_t max_ctx_mem_size_ = 0;
  IAllocatorUniquePtr<void> context_memory_ = nullptr;
  mutable char model_path_[4096] = {};  // Reserved for max path length
  bool engine_decryption_enable_ = false;
  int (*engine_decryption_)(const char*, char*, size_t*) = nullptr;
  int (*engine_encryption_)(const char*, char*, size_t) = nullptr;
  bool timing_cache_enable_ = false;
  bool force_timing_cache_match_ = false;
  bool detailed_build_log_ = false;
  bool cuda_graph_enable_ = false;

  // The OrtAllocator object will be get during ep compute time
  // and should be kept for the lifetime of TRT EP object.
  OrtAllocator* alloc_ = nullptr;

  std::unordered_set<std::string> control_flow_op_set_ = {"If", "Loop", "Scan"};
  mutable std::unordered_map<std::string, std::unique_ptr<SubGraphContext>> subgraph_context_map_;

  // Following maps that hold TRT objects will be accessible by different threads if ORT is using multithreading.
  // In general, TensorRT objects are not thread safe; accesses to an object from different threads must be serialized by the client.
  // But there are still some thread safe operations, please see here https://docs.nvidia.com/deeplearning/tensorrt/developer-guide/index.html#threading
  // For those non thread safe operations, TRT EP uses (1) lock_guard or (2) PerThreadContext to make sure synchronization.
  std::unordered_map<std::string, tensorrt_ptr::unique_pointer<nvonnxparser::IParser>> parsers_;
  std::unordered_map<std::string, std::unique_ptr<nvinfer1::ICudaEngine>> engines_;
  std::unordered_map<std::string, std::unique_ptr<nvinfer1::IExecutionContext>> contexts_;
  std::unordered_map<std::string, std::unique_ptr<nvinfer1::IBuilder>> builders_;
  std::unordered_map<std::string, std::unique_ptr<nvinfer1::INetworkDefinition>> networks_;
  std::unordered_map<std::string, std::vector<std::unordered_map<std::string, size_t>>> input_info_;
  std::unordered_map<std::string, std::vector<std::unordered_map<std::string, size_t>>> output_info_;
  std::unordered_map<std::string, std::vector<std::vector<int64_t>>> profile_min_shapes_;
  std::unordered_map<std::string, std::vector<std::vector<int64_t>>> profile_max_shapes_;
  std::unordered_map<std::string, std::vector<std::vector<int64_t>>> profile_opt_shapes_;
  std::unordered_map<std::string, ShapeRangesMap> input_shape_ranges_;  // The profile shape ranges that the engine is built with
  std::unordered_map<std::string, std::vector<nvinfer1::IOptimizationProfile*>> profiles_;
  std::unordered_map<std::string, std::unordered_map<char const*, OutputAllocator*>> dds_output_allocator_map_; // For DDS output tensor

  // for external stream, we need to create its cudnn/cublass handle before cuda EP enable cuda graph capture
  cudnnHandle_t external_cudnn_handle_ = nullptr;
  cublasHandle_t external_cublas_handle_ = nullptr;

  // Call cudaStreamSynchronize() after TRT enqueueV2()/enqueueV3()
  mutable bool sync_stream_after_enqueue_ = false;

  CUDAGraph cuda_graph_;
  bool is_graph_captured_ = false;
  int regular_run_count_before_graph_capture_ = 0;
  // There is chance (currently only happens in CUDA EP) that the second regular run allocates GPU memory for causes like:
  // (1) memory pattern is enabled. (2) arena allocation for stream.
  // Since no GPU memory allocation is allowed during graph capturing, we need at least two regular runs
  // to allocate enough memory in Arena before graph capturing.
  const int min_num_runs_before_cuda_graph_capture_ = 1;  // required min regular runs before graph capture for the necessary memory allocations.

  // [Note] We don't use PerThreadContext for now since it has issue with multithreading
  //
  // TRT or CUDA objects that must be maintained on a per thread basis will be put under this PerThreadContext data structure.
  // For example, TensorRT execution context and CUDA graph are the ones to be put here.
  class PerThreadContext final {
   public:
    PerThreadContext(OrtDevice::DeviceId device_id, bool has_user_compute_stream, cudaStream_t stream);
    ~PerThreadContext();

    cublasHandle_t CublasHandle() const {
      return external_cublas_handle_;
    }

    cudnnHandle_t CudnnHandle() const {
      return external_cudnn_handle_;
    }

    bool IsTensorRTContextInMap(std::string fused_node);
    nvinfer1::IExecutionContext& GetTensorRTContext(std::string fused_node);
    bool UpdateTensorRTContext(std::string fused_node, std::unique_ptr<nvinfer1::IExecutionContext> context);
    void ResetTensorRTContext(std::string fused_node);
    bool CompareProfileShapes(std::string fused_node, ShapeRangesMap& shape_ranges);
    void UpdateProfileShapes(std::string fused_node, ShapeRangesMap& shape_ranges);

    void InitCUDAGraph();
    void SetGraphStream(cudaStream_t stream);
    bool IsGraphCaptureAllowed() const;
    void CaptureBegin();
    void CaptureEnd();
    bool IsGraphCaptured() const;
    Status ReplayGraph();
    void IncrementRegularRunCountBeforeGraphCapture();

   private:
    cudnnHandle_t external_cudnn_handle_ = nullptr;
    cublasHandle_t external_cublas_handle_ = nullptr;

    // Maintaining execution context on a per thread basis is suggested by TRT doc.
    // Also, for enqueueV2() in execution context, to perform inference concurrently in multiple streams, use one execution context per stream.
    // ORT multi-streams feature uses one stream for one thread, therefore maintaining execution context on a per thread basis is necessary for TRT EP,
    // otherwise it may result in undefined behavior or synchronization issues.
    //
    // See more details here:
    // https://docs.nvidia.com/deeplearning/tensorrt/developer-guide/index.html#threading
    // https://docs.nvidia.com/deeplearning/tensorrt/api/c_api/classnvinfer1_1_1_i_execution_context.html#a63cd95430852038ce864e17c670e0b36
    std::unordered_map<std::string, std::unique_ptr<nvinfer1::IExecutionContext>> trt_context_map_;

    // The profile shape ranges for the engine that the execution context maintained by the PerThreadContext is built with.
    // TRT EP needs this info to determine whether to rebuild the execution context.
    std::unordered_map<std::string, ShapeRangesMap> input_shape_ranges_;

    // Cuda graph with multi threads will be supported in the future, so cuda_graph_ is put under PerThreadContext.
    // ORT TRT only supports CUDA graph when whole model is supported by TRT, so simply maintaining a CUDAGraph instance is enough (no need to maintain one CUDAGraph instance per TRT subgraph)
    CUDAGraph cuda_graph_;
    bool is_graph_captured_ = false;
    int regular_run_count_before_graph_capture_ = 0;
    // There is chance (currently only happens in CUDA EP) that the second regular run allocates GPU memory for causes like:
    // (1) memory pattern is enabled. (2) arena allocation for stream.
    // Since no GPU memory allocation is allowed during graph capturing, we need at least two regular runs
    // to allocate enough memory in Arena before graph capturing.
    const int min_num_runs_before_cuda_graph_capture_ = 1;  // required min regular runs before graph capture for the necessary memory allocations.
  };

  using PerThreadContextMap = std::unordered_map<const TensorrtExecutionProvider*, std::weak_ptr<PerThreadContext>>;
  // thread local PerThreadContext cache

  struct ContextCacheHolder {
    ContextCacheHolder() {
      // Keep a weak pointer to the object, if the weak pointer can be locked, then the shared pointer is still around, so we can reset it
      RunOnUnload([&, weak_p_ = std::weak_ptr<PerThreadContextMap>(p)] {
        if (auto lock = weak_p_.lock()) {
          p.reset();
        }
      });
    }

    std::shared_ptr<PerThreadContextMap> p = std::make_shared<PerThreadContextMap>();
  };

  static const std::shared_ptr<PerThreadContextMap>& PerThreadContextCache() {
    thread_local const ContextCacheHolder per_thread_context_cache;
    return per_thread_context_cache.p;
  }

  struct PerThreadContextState {
    // contexts that are currently active
    std::set<std::shared_ptr<PerThreadContext>, std::owner_less<std::shared_ptr<PerThreadContext>>> active_contexts;
    // contexts available for reuse
    std::vector<std::shared_ptr<PerThreadContext>> retired_context_pool;
    // weak references to thread local caches from which this TensorrtExecutionProvider instance's entry should be removed
    // upon destruction
    std::set<std::weak_ptr<PerThreadContextMap>, std::owner_less<std::weak_ptr<PerThreadContextMap>>>
        caches_to_update_on_destruction;
    // synchronizes access to PerThreadContextState members
    OrtMutex mutex;
  };

  // The execution provider maintains the PerThreadContexts in this structure.
  // Synchronization is required to update the contained structures.
  // On the other hand, access to an individual PerThreadContext is assumed to be from a single thread at a time,
  // so synchronization is not required for that.
  mutable PerThreadContextState context_state_;

  PerThreadContext& GetPerThreadContext() const;
  void ReleasePerThreadContext() const;

  /**Get IndexedSubGraph based on node list of the subgraph*/
  std::unique_ptr<IndexedSubGraph> GetSubGraph(SubGraph_t graph_nodes_index,
                                               const GraphViewer& graph, const HashValue& model_hash, int subgraph_index) const;

  /**
  Get TensorRT supported node lists by calling Onnx-TensorRT parser recursively. Since each time the parser
  can only detect first unsupported node failure, it needs to wait for Onnxruntime to partition the graph
  and then detect next failure again. If there are too many iterations, which means many nodes in the graph
  are not supported by TensorRT, the process will be terminated and the whole graph is simply assigned to
  other execution provider.
  */
  SubGraphCollection_t GetSupportedList(SubGraphCollection_t supported_nodes_list, int iterations, const int max_iterations,
                                        const GraphViewer& graph, bool* early_termination) const;

  bool DetectTensorRTGraphCycles(SubGraphCollection_t& supported_nodes_vector, const GraphViewer& graph, const HashValue& model_hash, bool remove_cycles = true) const;

  /**
  Get a unique_lock object to control the concurrency behavior.
  Every api call not in the thread-safe operations(https://docs.nvidia.com/deeplearning/tensorrt/developer-guide/index.html#threading)
  should be protected by a lock when invoked by multiple threads concurrently.
  */
  std::unique_lock<OrtMutex> GetApiLock() const;

  /**Check the graph is the subgraph of control flow op*/
  bool IsSubGraphOfControlFlowOp(const GraphViewer& graph) const;

  /**Check whether all the nodes of the graph are assigned to specific ep*/
  bool AllNodesAssignedToSpecificEP(const GraphViewer& graph, const std::string& provider_type) const;

  /**Check whether all the nodes of subgraph are supported*/
  bool IsSubGraphFullySupported(SubGraphCollection_t supported_nodes_vector, const int number_of_ort_nodes) const;

  /**
   * Set inputs, initializers and outputs for all subgraphs during TensorrtExecutionProvider::GetSupportedList()
   * and save those information in subgraph context data structure. It's useful for building a valid graph and
   * make Graph::Resolve() happy especially when dealing with nested control-flow op graph.
   */
  void BuildSubGraphContext(const Graph& build_graph) const;

  /**
   * Set outer scope values for subgraphs and add thoes values as top-level graph's inputs if needed.
   */
  void SetGraphOuterScopeValuesAndInputs(Graph& build_graph, const Graph& graph) const;

  /**
   * If ORT TRT manually sets graph input in TensorrtExecutionProvider::SetGraphOuterScopeValuesAndInputs(),
   * we have to manully set all the graph inputs in order to pass Graph::Resolve().
   */
  void SetAllGraphInputs(Graph& graph) const;

  /**
   * The newly-built graph has not yet being resolved by Graph::Resolve(), so we can't leverage
   * Graph::ResolveContext::IsInputInitializerOrOutput(). We have to implement this fuction again.
   */
  bool IsInputInitializerOrOutput(const Graph& graph, const std::string& name, bool check_ancestors) const;

  /**
   * The newly-built graph has not yet being resolved by Graph::Resolve(), so we can't leverage
   * Graph::ResolveContext::IsOuterScopeValue(). We have to implement this fuction again.
   */
  bool IsOuterScopeValue(const Graph& graph, const std::string& name) const;

  /**
   * The newly-built graph has not yet being resolved by Graph::Resolve(), so we can't leverage
   * Graph::ResolveContext::IsLocalValue(). We have to implement this fuction again.
   */
  bool IsLocalValue(const Graph& graph, const std::string& name) const;

  bool IsGraphCaptureAllowed() const;
  void CaptureBegin();
  void CaptureEnd();
  void IncrementRegularRunCountBeforeGraphCapture();
};
}  // namespace onnxruntime<|MERGE_RESOLUTION|>--- conflicted
+++ resolved
@@ -166,11 +166,8 @@
   std::vector<std::unordered_map<std::string, size_t>> input_info;
   std::vector<std::unordered_map<std::string, size_t>> output_info;
   std::unordered_map<std::string, std::unordered_map<size_t, std::vector<std::vector<int64_t>>>> input_shape_ranges;
-<<<<<<< HEAD
+  bool sync_stream_after_enqueue = false;
   std::unordered_map<char const*, OutputAllocator*> dds_output_allocator_map;
-=======
-  bool sync_stream_after_enqueue = false;
->>>>>>> f0d5ea59
   OrtMutex* tensorrt_mu_ptr = nullptr;
   bool fp16_enable = false;
   bool int8_enable = false;
