# Copyright (c) Microsoft Corporation. All rights reserved.
# Licensed under the MIT License.

import argparse
import os
import re
import sys
from pathlib import Path


# What does the names of our C API tarball/zip files looks like
# os: win, linux, osx
# ep: cuda, tensorrt, None
def get_package_name(os, cpu_arch, ep, is_training_package):
    pkg_name = "onnxruntime-training" if is_training_package else "onnxruntime"
    if os == "win":
        pkg_name += "-win-"
        pkg_name += cpu_arch
        if ep == "cuda":
            pkg_name += "-cuda"
        elif ep == "tensorrt":
            pkg_name += "-tensorrt"
        elif ep == "rocm":
            pkg_name += "-rocm"
    elif os == "linux":
        pkg_name += "-linux-"
        pkg_name += cpu_arch
        if ep == "cuda":
            pkg_name += "-cuda"
        elif ep == "tensorrt":
            pkg_name += "-tensorrt"
        elif ep == "rocm":
            pkg_name += "-rocm"
    elif os == "osx":
        pkg_name = "onnxruntime-osx-" + cpu_arch
    return pkg_name


# Currently we take onnxruntime_providers_cuda from CUDA build
# And onnxruntime, onnxruntime_providers_shared and
# onnxruntime_providers_tensorrt from tensorrt build
# cuda binaries are split out into the platform dependent packages Microsoft.ML.OnnxRuntime.{Linux|Windows}
# and not included in the base Microsoft.ML.OnnxRuntime.Gpu package
def is_this_file_needed(ep, filename, package_name):
    if package_name == "Microsoft.ML.OnnxRuntime.Gpu":
        return False
    return (ep != "cuda" or "cuda" in filename) and (ep != "tensorrt" or "cuda" not in filename)


# nuget_artifacts_dir: the directory with uncompressed C API tarball/zip files
# ep: cuda, tensorrt, None
# files_list: a list of xml string pieces to append
# This function has no return value. It updates files_list directly
def generate_file_list_for_ep(nuget_artifacts_dir, ep, files_list, include_pdbs, is_training_package, package_name):
    for child in nuget_artifacts_dir.iterdir():
        if not child.is_dir():
            continue

        for cpu_arch in ["x86", "x64", "arm", "arm64"]:
            if child.name == get_package_name("win", cpu_arch, ep, is_training_package):
                child = child / "lib"  # noqa: PLW2901
                for child_file in child.iterdir():
                    suffixes = [".dll", ".lib", ".pdb"] if include_pdbs else [".dll", ".lib"]
                    if (
                        child_file.suffix in suffixes
                        and is_this_file_needed(ep, child_file.name, package_name)
                        and package_name != "Microsoft.ML.OnnxRuntime.Gpu.Linux"
                    ):
                        files_list.append(
                            '<file src="' + str(child_file) + '" target="runtimes/win-%s/native"/>' % cpu_arch
                        )
        for cpu_arch in ["x86_64", "arm64"]:
            if child.name == get_package_name("osx", cpu_arch, ep, is_training_package):
                child = child / "lib"  # noqa: PLW2901
                if cpu_arch == "x86_64":
                    cpu_arch = "x64"  # noqa: PLW2901
                for child_file in child.iterdir():
                    # Check if the file has digits like onnxruntime.1.8.0.dylib. We can skip such things
                    is_versioned_dylib = re.match(r".*[\.\d+]+\.dylib$", child_file.name)
                    if child_file.is_file() and child_file.suffix == ".dylib" and not is_versioned_dylib:
                        files_list.append(
                            '<file src="' + str(child_file) + '" target="runtimes/osx-%s/native"/>' % cpu_arch
                        )
        for cpu_arch in ["x64", "aarch64"]:
            if child.name == get_package_name("linux", cpu_arch, ep, is_training_package):
                child = child / "lib"  # noqa: PLW2901
                if cpu_arch == "x86_64":
                    cpu_arch = "x64"  # noqa: PLW2901
                elif cpu_arch == "aarch64":
                    cpu_arch = "arm64"  # noqa: PLW2901
                for child_file in child.iterdir():
                    if not child_file.is_file():
                        continue
                    if (
                        child_file.suffix == ".so"
                        and is_this_file_needed(ep, child_file.name, package_name)
                        and package_name != "Microsoft.ML.OnnxRuntime.Gpu.Windows"
                    ):
                        files_list.append(
                            '<file src="' + str(child_file) + '" target="runtimes/linux-%s/native"/>' % cpu_arch
                        )

        if child.name == "onnxruntime-android" or child.name == "onnxruntime-training-android":
            for child_file in child.iterdir():
                if child_file.suffix in [".aar"]:
                    files_list.append('<file src="' + str(child_file) + '" target="runtimes/android/native"/>')

        if child.name == "onnxruntime-ios-xcframework":
            files_list.append('<file src="' + str(child) + "\\**" '" target="runtimes/ios/native"/>')  # noqa: ISC001


def parse_arguments():
    parser = argparse.ArgumentParser(
        description="ONNX Runtime create nuget spec script (for hosting native shared library artifacts)",
        usage="",
    )
    # Main arguments
    parser.add_argument("--package_name", required=True, help="ORT package name. Eg: Microsoft.ML.OnnxRuntime.Gpu")
    parser.add_argument("--package_version", required=True, help="ORT package version. Eg: 1.0.0")
    parser.add_argument("--target_architecture", required=True, help="Eg: x64")
    parser.add_argument("--build_config", required=True, help="Eg: RelWithDebInfo")
    parser.add_argument("--ort_build_path", required=True, help="ORT build directory.")
    parser.add_argument("--native_build_path", required=True, help="Native build output directory.")
    parser.add_argument("--packages_path", required=True, help="Nuget packages output directory.")
    parser.add_argument("--sources_path", required=True, help="OnnxRuntime source code root.")
    parser.add_argument("--commit_id", required=True, help="The last commit id included in this package.")
    parser.add_argument(
        "--is_release_build",
        required=False,
        default=None,
        type=str,
        help="Flag indicating if the build is a release build. Accepted values: true/false.",
    )
    parser.add_argument(
        "--execution_provider",
        required=False,
        default="None",
        type=str,
        choices=["cuda", "dnnl", "openvino", "tensorrt", "snpe", "tvm", "qnn", "None"],
        help="The selected execution provider for this build.",
    )
    parser.add_argument("--sdk_info", required=False, default="", type=str, help="dependency SDK information.")
    parser.add_argument(
        "--nuspec_name", required=False, default="NativeNuget.nuspec", type=str, help="nuget spec name."
    )

    return parser.parse_args()


def generate_id(line_list, package_name):
    line_list.append("<id>" + package_name + "</id>")


def generate_version(line_list, package_version):
    line_list.append("<version>" + package_version + "</version>")


def generate_authors(line_list, authors):
    line_list.append("<authors>" + authors + "</authors>")


def generate_owners(line_list, owners):
    line_list.append("<owners>" + owners + "</owners>")


def generate_description(line_list, package_name):
    description = ""

    if package_name == "Microsoft.AI.MachineLearning":
        description = "This package contains Windows ML binaries."
    elif "Microsoft.ML.OnnxRuntime.Training" in package_name:  # This is a Microsoft.ML.OnnxRuntime.Training.* package
        description = (
            "The onnxruntime-training native shared library artifacts are designed to efficiently train and infer "
            + "a wide range of ONNX models on edge devices, such as client machines, gaming consoles, and other "
            + "portable devices with a focus on minimizing resource usage and maximizing accuracy."
            + "See https://github.com/microsoft/onnxruntime-training-examples/tree/master/on_device_training for "
            + "more details."
        )
    elif "Microsoft.ML.OnnxRuntime.Gpu.Linux" in package_name:
        description = "This package contains Linux native shared library artifacts for ONNX Runtime with CUDA."
    elif "Microsoft.ML.OnnxRuntime.Gpu.Windows" in package_name:
        description = "This package contains Windows native shared library artifacts for ONNX Runtime with CUDA."
    elif "Microsoft.ML.OnnxRuntime" in package_name:  # This is a Microsoft.ML.OnnxRuntime.* package
        description = (
            "This package contains native shared library artifacts for all supported platforms of ONNX Runtime."
        )
    line_list.append("<description>" + description + "</description>")


def generate_copyright(line_list, copyright):
    line_list.append("<copyright>" + copyright + "</copyright>")


def generate_tags(line_list, tags):
    line_list.append("<tags>" + tags + "</tags>")


def generate_icon(line_list, icon_file):
    line_list.append("<icon>" + icon_file + "</icon>")


def generate_license(line_list):
    line_list.append('<license type="file">LICENSE</license>')


def generate_project_url(line_list, project_url):
    line_list.append("<projectUrl>" + project_url + "</projectUrl>")


def generate_repo_url(line_list, repo_url, commit_id):
    line_list.append('<repository type="git" url="' + repo_url + '"' + ' commit="' + commit_id + '" />')


def add_common_dependencies(xml_text, package_name, version):
    xml_text.append('<dependency id="Microsoft.ML.OnnxRuntime.Managed"' + ' version="' + version + '"/>')
    if package_name == "Microsoft.ML.OnnxRuntime.Gpu":
        xml_text.append('<dependency id="Microsoft.ML.OnnxRuntime.Gpu.Windows"' + ' version="' + version + '"/>')
        xml_text.append('<dependency id="Microsoft.ML.OnnxRuntime.Gpu.Linux"' + ' version="' + version + '"/>')


def generate_dependencies(xml_text, package_name, version):
<<<<<<< HEAD
    dml_dependency = '<dependency id="Microsoft.AI.DirectML" version="1.13.0"/>'
=======
    dml_dependency = '<dependency id="Microsoft.AI.DirectML" version="1.13.1"/>'
>>>>>>> bcf47d35

    if package_name == "Microsoft.AI.MachineLearning":
        xml_text.append("<dependencies>")
        # Support .Net Core
        xml_text.append('<group targetFramework="net5.0">')
        xml_text.append(dml_dependency)
        xml_text.append("</group>")
        # UAP10.0.16299, This is the earliest release of the OS that supports .NET Standard apps
        xml_text.append('<group targetFramework="UAP10.0.16299">')
        xml_text.append(dml_dependency)
        xml_text.append("</group>")
        # Support Native C++
        xml_text.append('<group targetFramework="native">')
        xml_text.append(dml_dependency)
        xml_text.append("</group>")
        xml_text.append("</dependencies>")
    else:
        include_dml = package_name == "Microsoft.ML.OnnxRuntime.DirectML"

        xml_text.append("<dependencies>")

        # Support .Net Core
        xml_text.append('<group targetFramework="NETCOREAPP">')
        add_common_dependencies(xml_text, package_name, version)
        if include_dml:
            xml_text.append(dml_dependency)
        xml_text.append("</group>")
        # Support .Net Standard
        xml_text.append('<group targetFramework="NETSTANDARD">')
        add_common_dependencies(xml_text, package_name, version)
        if include_dml:
            xml_text.append(dml_dependency)
        xml_text.append("</group>")
        # Support .Net Framework
        xml_text.append('<group targetFramework="NETFRAMEWORK">')
        add_common_dependencies(xml_text, package_name, version)
        if include_dml:
            xml_text.append(dml_dependency)
        xml_text.append("</group>")
        if package_name == "Microsoft.ML.OnnxRuntime":
            # Support monoandroid11.0
            xml_text.append('<group targetFramework="monoandroid11.0">')
            xml_text.append('<dependency id="Microsoft.ML.OnnxRuntime.Managed"' + ' version="' + version + '"/>')
            xml_text.append("</group>")
            # Support xamarinios10
            xml_text.append('<group targetFramework="xamarinios10">')
            xml_text.append('<dependency id="Microsoft.ML.OnnxRuntime.Managed"' + ' version="' + version + '"/>')
            xml_text.append("</group>")
            # Support net6.0-android
            xml_text.append('<group targetFramework="net6.0-android31.0">')
            xml_text.append('<dependency id="Microsoft.ML.OnnxRuntime.Managed"' + ' version="' + version + '"/>')
            xml_text.append("</group>")
            # Support net6.0-ios
            xml_text.append('<group targetFramework="net6.0-ios15.4">')
            xml_text.append('<dependency id="Microsoft.ML.OnnxRuntime.Managed"' + ' version="' + version + '"/>')
            xml_text.append("</group>")
            # Support net6.0-macos
            xml_text.append('<group targetFramework="net6.0-macos12.3">')
            xml_text.append('<dependency id="Microsoft.ML.OnnxRuntime.Managed"' + ' version="' + version + '"/>')
            xml_text.append("</group>")
        # Support Native C++
        if include_dml:
            xml_text.append('<group targetFramework="native">')
            xml_text.append(dml_dependency)
            xml_text.append("</group>")

        xml_text.append("</dependencies>")


def get_env_var(key):
    return os.environ.get(key)


def generate_release_notes(line_list, dependency_sdk_info):
    line_list.append("<releaseNotes>")
    line_list.append("Release Def:")

    branch = get_env_var("BUILD_SOURCEBRANCH")
    line_list.append("\t" + "Branch: " + (branch if branch is not None else ""))

    version = get_env_var("BUILD_SOURCEVERSION")
    line_list.append("\t" + "Commit: " + (version if version is not None else ""))

    build_id = get_env_var("BUILD_BUILDID")
    line_list.append(
        "\t"
        + "Build: https://aiinfra.visualstudio.com/Lotus/_build/results?buildId="
        + (build_id if build_id is not None else "")
    )

    if dependency_sdk_info:
        line_list.append("Dependency SDK: " + dependency_sdk_info)

    line_list.append("</releaseNotes>")


def generate_metadata(line_list, args):
    metadata_list = ["<metadata>"]
    generate_id(metadata_list, args.package_name)
    generate_version(metadata_list, args.package_version)
    generate_authors(metadata_list, "Microsoft")
    generate_owners(metadata_list, "Microsoft")
    generate_description(metadata_list, args.package_name)
    generate_copyright(metadata_list, "\xc2\xa9 " + "Microsoft Corporation. All rights reserved.")
    (
        generate_tags(metadata_list, "ONNX ONNX Runtime Machine Learning")
        if "Microsoft.ML.OnnxRuntime.Training." in args.package_name
        else generate_tags(
            metadata_list, "native ONNX ONNXRuntime-Training Learning-on-The-Edge On-Device-Training MachineLearning"
        )
    )
    generate_icon(metadata_list, "ORT_icon_for_light_bg.png")
    generate_license(metadata_list)
    generate_project_url(metadata_list, "https://github.com/Microsoft/onnxruntime")
    generate_repo_url(metadata_list, "https://github.com/Microsoft/onnxruntime.git", args.commit_id)
    generate_dependencies(metadata_list, args.package_name, args.package_version)
    generate_release_notes(metadata_list, args.sdk_info)
    metadata_list.append("</metadata>")

    line_list += metadata_list


def generate_files(line_list, args):
    files_list = ["<files>"]

    is_cpu_package = args.package_name in [
        "Microsoft.ML.OnnxRuntime",
        "Microsoft.ML.OnnxRuntime.OpenMP",
        "Microsoft.ML.OnnxRuntime.Training",
    ]
    is_mklml_package = args.package_name == "Microsoft.ML.OnnxRuntime.MKLML"
    is_cuda_gpu_package = args.package_name == "Microsoft.ML.OnnxRuntime.Gpu"
    is_cuda_gpu_win_sub_package = args.package_name == "Microsoft.ML.OnnxRuntime.Gpu.Windows"
    is_cuda_gpu_linux_sub_package = args.package_name == "Microsoft.ML.OnnxRuntime.Gpu.Linux"
    is_rocm_gpu_package = args.package_name == "Microsoft.ML.OnnxRuntime.ROCm"
    is_dml_package = args.package_name == "Microsoft.ML.OnnxRuntime.DirectML"
    is_windowsai_package = args.package_name == "Microsoft.AI.MachineLearning"
    is_snpe_package = args.package_name == "Microsoft.ML.OnnxRuntime.Snpe"
    is_qnn_package = args.package_name == "Microsoft.ML.OnnxRuntime.QNN"
    is_training_package = args.package_name in [
        "Microsoft.ML.OnnxRuntime.Training",
        "Microsoft.ML.OnnxRuntime.Training.Gpu",
    ]

    includes_winml = is_windowsai_package
    includes_directml = (is_dml_package or is_windowsai_package) and (
        args.target_architecture == "x64" or args.target_architecture == "x86"
    )

    is_windows_build = is_windows()

    nuget_dependencies = {}

    if is_windows_build:
        nuget_dependencies = {
            "mklml": "mklml.dll",
            "openmp": "libiomp5md.dll",
            "dnnl": "dnnl.dll",
            "tvm": "tvm.dll",
            "providers_shared_lib": "onnxruntime_providers_shared.dll",
            "dnnl_ep_shared_lib": "onnxruntime_providers_dnnl.dll",
            "tensorrt_ep_shared_lib": "onnxruntime_providers_tensorrt.dll",
            "openvino_ep_shared_lib": "onnxruntime_providers_openvino.dll",
            "cuda_ep_shared_lib": "onnxruntime_providers_cuda.dll",
            "tvm_ep_shared_lib": "onnxruntime_providers_tvm.lib",
            "onnxruntime_perf_test": "onnxruntime_perf_test.exe",
            "onnx_test_runner": "onnx_test_runner.exe",
        }

        copy_command = "copy"
        runtimes_target = '" target="runtimes\\win-'
    else:
        nuget_dependencies = {
            "mklml": "libmklml_intel.so",
            "mklml_1": "libmklml_gnu.so",
            "openmp": "libiomp5.so",
            "dnnl": "libdnnl.so.1",
            "tvm": "libtvm.so.0.5.1",
            "providers_shared_lib": "libonnxruntime_providers_shared.so",
            "dnnl_ep_shared_lib": "libonnxruntime_providers_dnnl.so",
            "tensorrt_ep_shared_lib": "libonnxruntime_providers_tensorrt.so",
            "openvino_ep_shared_lib": "libonnxruntime_providers_openvino.so",
            "cuda_ep_shared_lib": "libonnxruntime_providers_cuda.so",
            "rocm_ep_shared_lib": "libonnxruntime_providers_rocm.so",
            "onnxruntime_perf_test": "onnxruntime_perf_test",
            "onnx_test_runner": "onnx_test_runner",
        }

        copy_command = "cp"
        runtimes_target = '" target="runtimes\\linux-'

    if is_windowsai_package:
        runtimes_native_folder = "_native"
    else:
        runtimes_native_folder = "native"

    runtimes = f'{runtimes_target}{args.target_architecture}\\{runtimes_native_folder}"'

    # Process headers
    build_dir = "buildTransitive" if "Gpu" in args.package_name else "build"
    include_dir = f"{build_dir}\\native\\include"

    # Sub.Gpu packages do not include the onnxruntime headers
    if args.package_name != "Microsoft.ML.OnnxRuntime.Gpu":
        files_list.append(
            "<file src="
            + '"'
            + os.path.join(args.sources_path, "include\\onnxruntime\\core\\session\\onnxruntime_*.h")
            + '" target="'
            + include_dir
            + '" />'
        )
        files_list.append(
            "<file src="
            + '"'
            + os.path.join(args.sources_path, "include\\onnxruntime\\core\\framework\\provider_options.h")
            + '" target="'
            + include_dir
            + '" />'
        )
        files_list.append(
            "<file src="
            + '"'
            + os.path.join(args.sources_path, "include\\onnxruntime\\core\\providers\\cpu\\cpu_provider_factory.h")
            + '" target="'
            + include_dir
            + '" />'
        )

    if is_training_package:
        files_list.append(
            "<file src="
            + '"'
            + os.path.join(
                args.sources_path, "orttraining\\orttraining\\training_api\\include\\onnxruntime_training_*.h"
            )
            + '" target="build\\native\\include" />'
        )

    if args.execution_provider == "tvm":
        files_list.append(
            "<file src="
            + '"'
            + os.path.join(args.sources_path, "include\\onnxruntime\\core\\providers\\tvm\\tvm_provider_factory.h")
            + '" target="build\\native\\include" />'
        )

    if args.execution_provider == "openvino":
        files_list.append(
            "<file src="
            + '"'
            + os.path.join(
                args.sources_path, "include\\onnxruntime\\core\\providers\\openvino\\openvino_provider_factory.h"
            )
            + '" target="build\\native\\include" />'
        )

    if args.execution_provider == "tensorrt":
        files_list.append("<file src=" + '"' + '" target="build\\native\\include" />')

    if args.execution_provider == "dnnl":
        files_list.append(
            "<file src="
            + '"'
            + os.path.join(args.sources_path, "include\\onnxruntime\\core\\providers\\dnnl\\dnnl_provider_factory.h")
            + '" target="build\\native\\include" />'
        )

    if includes_directml:
        files_list.append(
            "<file src="
            + '"'
            + os.path.join(args.sources_path, "include\\onnxruntime\\core\\providers\\dml\\dml_provider_factory.h")
            + '" target="build\\native\\include" />'
        )

    if includes_winml:
        # Add microsoft.ai.machinelearning headers
        files_list.append(
            "<file src="
            + '"'
            + os.path.join(args.ort_build_path, args.build_config, "microsoft.ai.machinelearning.h")
            + '" target="build\\native\\include\\abi\\Microsoft.AI.MachineLearning.h" />'
        )
        files_list.append(
            "<file src="
            + '"'
            + os.path.join(args.sources_path, "winml\\api\\dualapipartitionattribute.h")
            + '" target="build\\native\\include\\abi\\dualapipartitionattribute.h" />'
        )
        files_list.append(
            "<file src="
            + '"'
            + os.path.join(args.ort_build_path, args.build_config, "microsoft.ai.machinelearning.native.h")
            + '" target="build\\native\\include\\Microsoft.AI.MachineLearning.Native.h" />'
        )
        # Add custom operator headers
        mlop_path = "onnxruntime\\core\\providers\\dml\\dmlexecutionprovider\\inc\\mloperatorauthor.h"
        files_list.append(
            "<file src=" + '"' + os.path.join(args.sources_path, mlop_path) + '" target="build\\native\\include" />'
        )
        # Process microsoft.ai.machinelearning.winmd
        files_list.append(
            "<file src="
            + '"'
            + os.path.join(args.ort_build_path, args.build_config, "microsoft.ai.machinelearning.winmd")
            + '" target="winmds\\Microsoft.AI.MachineLearning.winmd" />'
        )
        # Process microsoft.ai.machinelearning.experimental.winmd
        files_list.append(
            "<file src="
            + '"'
            + os.path.join(args.ort_build_path, args.build_config, "microsoft.ai.machinelearning.experimental.winmd")
            + '" target="winmds\\Microsoft.AI.MachineLearning.Experimental.winmd" />'
        )
        if args.target_architecture == "x64":
            interop_dll_path = "Microsoft.AI.MachineLearning.Interop\\net5.0-windows10.0.17763.0"
            interop_dll = interop_dll_path + "\\Microsoft.AI.MachineLearning.Interop.dll"
            files_list.append(
                "<file src="
                + '"'
                + os.path.join(args.native_build_path, interop_dll)
                + '" target="lib\\net5.0\\Microsoft.AI.MachineLearning.Interop.dll" />'
            )
            interop_pdb_path = "Microsoft.AI.MachineLearning.Interop\\net5.0-windows10.0.17763.0"
            interop_pdb = interop_pdb_path + "\\Microsoft.AI.MachineLearning.Interop.pdb"
            files_list.append(
                "<file src="
                + '"'
                + os.path.join(args.native_build_path, interop_pdb)
                + '" target="lib\\net5.0\\Microsoft.AI.MachineLearning.Interop.pdb" />'
            )

    if args.package_name == "Microsoft.ML.OnnxRuntime.Snpe" or args.package_name == "Microsoft.ML.OnnxRuntime.QNN":
        files_list.append(
            "<file src=" + '"' + os.path.join(args.native_build_path, "onnx_test_runner.exe") + runtimes + " />"
        )
        files_list.append(
            "<file src=" + '"' + os.path.join(args.native_build_path, "onnxruntime_perf_test.exe") + runtimes + " />"
        )

    is_ado_packaging_build = False
    # Process runtimes
    # Process onnxruntime import lib, dll, and pdb
    # for Snpe android build
    if is_windows_build:
        nuget_artifacts_dir = Path(args.native_build_path) / "nuget-artifacts"
        # the winml package includes pdbs. for other packages exclude them.
        include_pdbs = includes_winml
        if nuget_artifacts_dir.exists():
            # Code path for ADO build pipeline, the files under 'nuget-artifacts' are
            # downloaded from other build jobs
            if is_cuda_gpu_package or is_cuda_gpu_win_sub_package or is_cuda_gpu_linux_sub_package:
                ep_list = ["tensorrt", "cuda", None]
            elif is_rocm_gpu_package:
                ep_list = ["rocm", None]
            else:
                ep_list = [None]
            for ep in ep_list:
                generate_file_list_for_ep(
                    nuget_artifacts_dir, ep, files_list, include_pdbs, is_training_package, args.package_name
                )
            is_ado_packaging_build = True
        else:
            # Code path for local dev build
            # for local dev build, gpu linux package is also generated for compatibility though it is not used
            if not is_cuda_gpu_linux_sub_package:
                files_list.append(
                    "<file src=" + '"' + os.path.join(args.native_build_path, "onnxruntime.lib") + runtimes + " />"
                )
                files_list.append(
                    "<file src=" + '"' + os.path.join(args.native_build_path, "onnxruntime.dll") + runtimes + " />"
                )
                if include_pdbs and os.path.exists(os.path.join(args.native_build_path, "onnxruntime.pdb")):
                    files_list.append(
                        "<file src=" + '"' + os.path.join(args.native_build_path, "onnxruntime.pdb") + runtimes + " />"
                    )
    else:
        ort_so = os.path.join(args.native_build_path, "libonnxruntime.so")
        if os.path.exists(ort_so):
            files_list.append(
                "<file src="
                + '"'
                + os.path.join(args.native_build_path, "libonnxruntime.so")
                + '" target="runtimes\\linux-'
                + args.target_architecture
                + '\\native" />'
            )

    if includes_winml:
        # Process microsoft.ai.machinelearning import lib, dll, and pdb
        files_list.append(
            "<file src="
            + '"'
            + os.path.join(args.native_build_path, "microsoft.ai.machinelearning.lib")
            + runtimes_target
            + args.target_architecture
            + "\\_native"
            + '\\Microsoft.AI.MachineLearning.lib" />'
        )
        files_list.append(
            "<file src="
            + '"'
            + os.path.join(args.native_build_path, "microsoft.ai.machinelearning.dll")
            + runtimes_target
            + args.target_architecture
            + "\\_native"
            + '\\Microsoft.AI.MachineLearning.dll" />'
        )
        files_list.append(
            "<file src="
            + '"'
            + os.path.join(args.native_build_path, "microsoft.ai.machinelearning.pdb")
            + runtimes_target
            + args.target_architecture
            + "\\_native"
            + '\\Microsoft.AI.MachineLearning.pdb" />'
        )
    # Process execution providers which are built as shared libs
    if args.execution_provider == "tensorrt" and not is_ado_packaging_build:
        files_list.append(
            "<file src="
            + '"'
            + os.path.join(args.native_build_path, nuget_dependencies["providers_shared_lib"])
            + runtimes_target
            + args.target_architecture
            + '\\native" />'
        )
        files_list.append(
            "<file src="
            + '"'
            + os.path.join(args.native_build_path, nuget_dependencies["cuda_ep_shared_lib"])
            + runtimes_target
            + args.target_architecture
            + '\\native" />'
        )
        files_list.append(
            "<file src="
            + '"'
            + os.path.join(args.native_build_path, nuget_dependencies["tensorrt_ep_shared_lib"])
            + runtimes_target
            + args.target_architecture
            + '\\native" />'
        )

    if args.execution_provider == "dnnl":
        files_list.append(
            "<file src="
            + '"'
            + os.path.join(args.native_build_path, nuget_dependencies["providers_shared_lib"])
            + runtimes_target
            + args.target_architecture
            + '\\native" />'
        )
        files_list.append(
            "<file src="
            + '"'
            + os.path.join(args.native_build_path, nuget_dependencies["dnnl_ep_shared_lib"])
            + runtimes_target
            + args.target_architecture
            + '\\native" />'
        )

    if args.execution_provider == "tvm":
        files_list.append(
            "<file src="
            + '"'
            + os.path.join(args.native_build_path, nuget_dependencies["providers_shared_lib"])
            + runtimes_target
            + args.target_architecture
            + '\\native" />'
        )
        files_list.append(
            "<file src="
            + '"'
            + os.path.join(args.native_build_path, nuget_dependencies["tvm_ep_shared_lib"])
            + runtimes_target
            + args.target_architecture
            + '\\native" />'
        )

        tvm_build_path = os.path.join(args.ort_build_path, args.build_config, "_deps", "tvm-build")
        if is_windows():
            files_list.append(
                "<file src="
                + '"'
                + os.path.join(tvm_build_path, args.build_config, nuget_dependencies["tvm"])
                + runtimes_target
                + args.target_architecture
                + '\\native" />'
            )
        else:
            # TODO(agladyshev): Add support for Linux.
            raise RuntimeError("Now only Windows is supported for TVM EP.")

    if args.execution_provider == "rocm" or is_rocm_gpu_package and not is_ado_packaging_build:
        files_list.append(
            "<file src="
            + '"'
            + os.path.join(args.native_build_path, nuget_dependencies["providers_shared_lib"])
            + runtimes_target
            + args.target_architecture
            + '\\native" />'
        )
        files_list.append(
            "<file src="
            + '"'
            + os.path.join(args.native_build_path, nuget_dependencies["rocm_ep_shared_lib"])
            + runtimes_target
            + args.target_architecture
            + '\\native" />'
        )

    if args.execution_provider == "openvino":
        openvino_path = get_env_var("INTEL_OPENVINO_DIR")
        files_list.append(
            "<file src="
            + '"'
            + os.path.join(args.native_build_path, nuget_dependencies["providers_shared_lib"])
            + runtimes_target
            + args.target_architecture
            + '\\native" />'
        )
        files_list.append(
            "<file src="
            + '"'
            + os.path.join(args.native_build_path, nuget_dependencies["openvino_ep_shared_lib"])
            + runtimes_target
            + args.target_architecture
            + '\\native" />'
        )

        if is_windows():
            dll_list_path = os.path.join(openvino_path, "runtime\\bin\\intel64\\Release\\")
            tbb_list_path = os.path.join(openvino_path, "runtime\\3rdparty\\tbb\\bin\\")

            for dll_element in os.listdir(dll_list_path):
                if dll_element.endswith("dll"):
                    files_list.append(
                        "<file src="
                        + '"'
                        + os.path.join(dll_list_path, dll_element)
                        + runtimes_target
                        + args.target_architecture
                        + '\\native" />'
                    )

            for tbb_element in os.listdir(tbb_list_path):
                if tbb_element.endswith("dll"):
                    files_list.append(
                        "<file src="
                        + '"'
                        + os.path.join(tbb_list_path, tbb_element)
                        + runtimes_target
                        + args.target_architecture
                        + '\\native" />'
                    )

    if args.execution_provider == "cuda" or is_cuda_gpu_win_sub_package and not is_ado_packaging_build:
        files_list.append(
            "<file src="
            + '"'
            + os.path.join(args.native_build_path, nuget_dependencies["providers_shared_lib"])
            + runtimes_target
            + args.target_architecture
            + '\\native" />'
        )
        files_list.append(
            "<file src="
            + '"'
            + os.path.join(args.native_build_path, nuget_dependencies["cuda_ep_shared_lib"])
            + runtimes_target
            + args.target_architecture
            + '\\native" />'
        )

    # process all other library dependencies
    if is_cpu_package or is_cuda_gpu_package or is_dml_package or is_mklml_package:
        # Process dnnl dependency
        if os.path.exists(os.path.join(args.native_build_path, nuget_dependencies["dnnl"])):
            files_list.append(
                "<file src=" + '"' + os.path.join(args.native_build_path, nuget_dependencies["dnnl"]) + runtimes + " />"
            )

        # Process mklml dependency
        if os.path.exists(os.path.join(args.native_build_path, nuget_dependencies["mklml"])):
            files_list.append(
                "<file src="
                + '"'
                + os.path.join(args.native_build_path, nuget_dependencies["mklml"])
                + runtimes
                + " />"
            )

        if is_linux() and os.path.exists(os.path.join(args.native_build_path, nuget_dependencies["mklml_1"])):
            files_list.append(
                "<file src="
                + '"'
                + os.path.join(args.native_build_path, nuget_dependencies["mklml_1"])
                + runtimes
                + " />"
            )

        # Process libiomp5md dependency
        if os.path.exists(os.path.join(args.native_build_path, nuget_dependencies["openmp"])):
            files_list.append(
                "<file src="
                + '"'
                + os.path.join(args.native_build_path, nuget_dependencies["openmp"])
                + runtimes
                + " />"
            )

        # Process tvm dependency
        if os.path.exists(os.path.join(args.native_build_path, nuget_dependencies["tvm"])):
            files_list.append(
                "<file src=" + '"' + os.path.join(args.native_build_path, nuget_dependencies["tvm"]) + runtimes + " />"
            )

        # Some tools to be packaged in nightly debug build only, should not be released
        # These are copied to the runtimes folder for convenience of loading with the dlls
        # NOTE: nuget gives a spurious error on linux if these aren't in a separate directory to the library so
        #       we add them to a tools folder for that reason.
        if (
            args.is_release_build.lower() != "true"
            and args.target_architecture == "x64"
            and os.path.exists(os.path.join(args.native_build_path, nuget_dependencies["onnxruntime_perf_test"]))
        ):
            files_list.append(
                "<file src="
                + '"'
                + os.path.join(args.native_build_path, nuget_dependencies["onnxruntime_perf_test"])
                + runtimes[:-1]
                + "\\tools\\"
                + nuget_dependencies["onnxruntime_perf_test"]
                + '"'
                + " />"
            )

        if (
            args.is_release_build.lower() != "true"
            and args.target_architecture == "x64"
            and os.path.exists(os.path.join(args.native_build_path, nuget_dependencies["onnx_test_runner"]))
        ):
            files_list.append(
                "<file src="
                + '"'
                + os.path.join(args.native_build_path, nuget_dependencies["onnx_test_runner"])
                + runtimes[:-1]
                + "\\tools\\"
                + nuget_dependencies["onnx_test_runner"]
                + '"'
                + " />"
            )

    # Process props and targets files
    if is_windowsai_package:
        windowsai_src = "Microsoft.AI.MachineLearning"
        windowsai_props = "Microsoft.AI.MachineLearning.props"
        windowsai_targets = "Microsoft.AI.MachineLearning.targets"
        windowsai_native_props = os.path.join(args.sources_path, "csharp", "src", windowsai_src, windowsai_props)
        windowsai_rules = "Microsoft.AI.MachineLearning.Rules.Project.xml"
        windowsai_native_rules = os.path.join(args.sources_path, "csharp", "src", windowsai_src, windowsai_rules)
        windowsai_native_targets = os.path.join(args.sources_path, "csharp", "src", windowsai_src, windowsai_targets)
        build = f"{build_dir}\\native"
        files_list.append("<file src=" + '"' + windowsai_native_props + '" target="' + build + '" />')
        # Process native targets
        files_list.append("<file src=" + '"' + windowsai_native_targets + '" target="' + build + '" />')
        # Process rules
        files_list.append("<file src=" + '"' + windowsai_native_rules + '" target="' + build + '" />')
        # Process .net5.0 targets
        if args.target_architecture == "x64":
            interop_src = "Microsoft.AI.MachineLearning.Interop"
            interop_props = "Microsoft.AI.MachineLearning.props"
            interop_targets = "Microsoft.AI.MachineLearning.targets"
            windowsai_net50_props = os.path.join(args.sources_path, "csharp", "src", interop_src, interop_props)
            windowsai_net50_targets = os.path.join(args.sources_path, "csharp", "src", interop_src, interop_targets)
            files_list.append("<file src=" + '"' + windowsai_net50_props + '" target="build\\net5.0" />')
            files_list.append("<file src=" + '"' + windowsai_net50_targets + '" target="build\\net5.0" />')

    if (
        is_cpu_package
        or is_cuda_gpu_package
        or is_cuda_gpu_linux_sub_package
        or is_cuda_gpu_win_sub_package
        or is_rocm_gpu_package
        or is_dml_package
        or is_mklml_package
        or is_snpe_package
        or is_qnn_package
    ):
        # Process props file
        source_props = os.path.join(
            args.sources_path, "csharp", "src", "Microsoft.ML.OnnxRuntime", "targets", "netstandard", "props.xml"
        )
        target_props = os.path.join(
            args.sources_path,
            "csharp",
            "src",
            "Microsoft.ML.OnnxRuntime",
            "targets",
            "netstandard",
            args.package_name + ".props",
        )
        os.system(copy_command + " " + source_props + " " + target_props)
        files_list.append("<file src=" + '"' + target_props + '" target="' + build_dir + '\\native" />')
        if not is_snpe_package and not is_qnn_package:
            files_list.append("<file src=" + '"' + target_props + '" target="' + build_dir + '\\netstandard2.0"  />')
            files_list.append("<file src=" + '"' + target_props + '" target="' + build_dir + '\\netstandard2.1"  />')

        # Process targets file
        source_targets = os.path.join(
            args.sources_path, "csharp", "src", "Microsoft.ML.OnnxRuntime", "targets", "netstandard", "targets.xml"
        )
        target_targets = os.path.join(
            args.sources_path,
            "csharp",
            "src",
            "Microsoft.ML.OnnxRuntime",
            "targets",
            "netstandard",
            args.package_name + ".targets",
        )
        os.system(copy_command + " " + source_targets + " " + target_targets)
        files_list.append("<file src=" + '"' + target_targets + '" target="' + build_dir + '\\native"  />')
        if not is_snpe_package and not is_qnn_package:
            files_list.append("<file src=" + '"' + target_targets + '" target="' + build_dir + '\\netstandard2.0" />')
            files_list.append("<file src=" + '"' + target_targets + '" target="' + build_dir + '\\netstandard2.1"  />')

        # Process xamarin targets files
        if args.package_name == "Microsoft.ML.OnnxRuntime":
            monoandroid_source_targets = os.path.join(
                args.sources_path,
                "csharp",
                "src",
                "Microsoft.ML.OnnxRuntime",
                "targets",
                "monoandroid11.0",
                "targets.xml",
            )
            monoandroid_target_targets = os.path.join(
                args.sources_path,
                "csharp",
                "src",
                "Microsoft.ML.OnnxRuntime",
                "targets",
                "monoandroid11.0",
                args.package_name + ".targets",
            )

            xamarinios_source_targets = os.path.join(
                args.sources_path, "csharp", "src", "Microsoft.ML.OnnxRuntime", "targets", "xamarinios10", "targets.xml"
            )
            xamarinios_target_targets = os.path.join(
                args.sources_path,
                "csharp",
                "src",
                "Microsoft.ML.OnnxRuntime",
                "targets",
                "xamarinios10",
                args.package_name + ".targets",
            )

            net6_android_source_targets = os.path.join(
                args.sources_path,
                "csharp",
                "src",
                "Microsoft.ML.OnnxRuntime",
                "targets",
                "net6.0-android",
                "targets.xml",
            )
            net6_android_target_targets = os.path.join(
                args.sources_path,
                "csharp",
                "src",
                "Microsoft.ML.OnnxRuntime",
                "targets",
                "net6.0-android",
                args.package_name + ".targets",
            )

            net6_ios_source_targets = os.path.join(
                args.sources_path, "csharp", "src", "Microsoft.ML.OnnxRuntime", "targets", "net6.0-ios", "targets.xml"
            )
            net6_ios_target_targets = os.path.join(
                args.sources_path,
                "csharp",
                "src",
                "Microsoft.ML.OnnxRuntime",
                "targets",
                "net6.0-ios",
                args.package_name + ".targets",
            )

            net6_macos_source_targets = os.path.join(
                args.sources_path, "csharp", "src", "Microsoft.ML.OnnxRuntime", "targets", "net6.0-macos", "targets.xml"
            )
            net6_macos_target_targets = os.path.join(
                args.sources_path,
                "csharp",
                "src",
                "Microsoft.ML.OnnxRuntime",
                "targets",
                "net6.0-macos",
                args.package_name + ".targets",
            )

            os.system(copy_command + " " + monoandroid_source_targets + " " + monoandroid_target_targets)
            os.system(copy_command + " " + xamarinios_source_targets + " " + xamarinios_target_targets)
            os.system(copy_command + " " + net6_android_source_targets + " " + net6_android_target_targets)
            os.system(copy_command + " " + net6_ios_source_targets + " " + net6_ios_target_targets)
            os.system(copy_command + " " + net6_macos_source_targets + " " + net6_macos_target_targets)

            files_list.append("<file src=" + '"' + monoandroid_target_targets + '" target="build\\monoandroid11.0" />')
            files_list.append(
                "<file src=" + '"' + monoandroid_target_targets + '" target="buildTransitive\\monoandroid11.0" />'
            )

            files_list.append("<file src=" + '"' + xamarinios_target_targets + '" target="build\\xamarinios10" />')
            files_list.append(
                "<file src=" + '"' + xamarinios_target_targets + '" target="buildTransitive\\xamarinios10" />'
            )

            files_list.append(
                "<file src=" + '"' + net6_android_target_targets + '" target="build\\net6.0-android31.0" />'
            )
            files_list.append(
                "<file src=" + '"' + net6_android_target_targets + '" target="buildTransitive\\net6.0-android31.0" />'
            )

            files_list.append("<file src=" + '"' + net6_ios_target_targets + '" target="build\\net6.0-ios15.4" />')
            files_list.append(
                "<file src=" + '"' + net6_ios_target_targets + '" target="buildTransitive\\net6.0-ios15.4" />'
            )

            files_list.append("<file src=" + '"' + net6_macos_target_targets + '" target="build\\net6.0-macos12.3" />')
            files_list.append(
                "<file src=" + '"' + net6_macos_target_targets + '" target="buildTransitive\\net6.0-macos12.3" />'
            )

        # Process Training specific targets and props
        if args.package_name == "Microsoft.ML.OnnxRuntime.Training":
            monoandroid_source_targets = os.path.join(
                args.sources_path,
                "csharp",
                "src",
                "Microsoft.ML.OnnxRuntime",
                "targets",
                "monoandroid11.0",
                "targets.xml",
            )
            monoandroid_target_targets = os.path.join(
                args.sources_path,
                "csharp",
                "src",
                "Microsoft.ML.OnnxRuntime",
                "targets",
                "monoandroid11.0",
                args.package_name + ".targets",
            )

            net6_android_source_targets = os.path.join(
                args.sources_path,
                "csharp",
                "src",
                "Microsoft.ML.OnnxRuntime",
                "targets",
                "net6.0-android",
                "targets.xml",
            )
            net6_android_target_targets = os.path.join(
                args.sources_path,
                "csharp",
                "src",
                "Microsoft.ML.OnnxRuntime",
                "targets",
                "net6.0-android",
                args.package_name + ".targets",
            )

            os.system(copy_command + " " + monoandroid_source_targets + " " + monoandroid_target_targets)
            os.system(copy_command + " " + net6_android_source_targets + " " + net6_android_target_targets)

            files_list.append("<file src=" + '"' + monoandroid_target_targets + '" target="build\\monoandroid11.0" />')
            files_list.append(
                "<file src=" + '"' + monoandroid_target_targets + '" target="buildTransitive\\monoandroid11.0" />'
            )

            files_list.append(
                "<file src=" + '"' + net6_android_target_targets + '" target="build\\net6.0-android31.0" />'
            )
            files_list.append(
                "<file src=" + '"' + net6_android_target_targets + '" target="buildTransitive\\net6.0-android31.0" />'
            )

    # README
    files_list.append("<file src=" + '"' + os.path.join(args.sources_path, "README.md") + '" target="README.md" />')

    # Process License, ThirdPartyNotices, Privacy
    files_list.append("<file src=" + '"' + os.path.join(args.sources_path, "LICENSE") + '" target="LICENSE" />')
    files_list.append(
        "<file src="
        + '"'
        + os.path.join(args.sources_path, "ThirdPartyNotices.txt")
        + '" target="ThirdPartyNotices.txt" />'
    )
    files_list.append(
        "<file src=" + '"' + os.path.join(args.sources_path, "docs", "Privacy.md") + '" target="Privacy.md" />'
    )
    files_list.append(
        "<file src="
        + '"'
        + os.path.join(args.sources_path, "ORT_icon_for_light_bg.png")
        + '" target="ORT_icon_for_light_bg.png" />'
    )
    files_list.append("</files>")

    line_list += files_list


def generate_nuspec(args):
    lines = ['<?xml version="1.0"?>']
    lines.append("<package>")
    generate_metadata(lines, args)
    generate_files(lines, args)
    lines.append("</package>")
    return lines


def is_windows():
    return sys.platform.startswith("win")


def is_linux():
    return sys.platform.startswith("linux")


def is_macos():
    return sys.platform.startswith("darwin")


def validate_platform():
    if not (is_windows() or is_linux() or is_macos()):
        raise Exception("Native Nuget generation is currently supported only on Windows, Linux, and MacOS")


def validate_execution_provider(execution_provider):
    if is_linux():
        if not (
            execution_provider == "None"
            or execution_provider == "dnnl"
            or execution_provider == "cuda"
            or execution_provider == "tensorrt"
            or execution_provider == "openvino"
            or execution_provider == "rocm"
        ):
            raise Exception(
                "On Linux platform nuget generation is supported only "
                "for cpu|cuda|dnnl|tensorrt|openvino|rocm execution providers."
            )


def main():
    # Parse arguments
    args = parse_arguments()

    validate_platform()

    validate_execution_provider(args.execution_provider)

    if args.is_release_build.lower() != "true" and args.is_release_build.lower() != "false":
        raise Exception("Only valid options for IsReleaseBuild are: true and false")

    # Generate nuspec
    lines = generate_nuspec(args)

    # Create the nuspec needed to generate the Nuget
    print(f"nuspec_name: {args.nuspec_name}")
    with open(os.path.join(args.native_build_path, args.nuspec_name), "w") as f:
        for line in lines:
            # Uncomment the printing of the line if you need to debug what's produced on a CI machine
            # print(line)
            f.write(line)
            f.write("\n")


if __name__ == "__main__":
    sys.exit(main())<|MERGE_RESOLUTION|>--- conflicted
+++ resolved
@@ -219,11 +219,7 @@
 
 
 def generate_dependencies(xml_text, package_name, version):
-<<<<<<< HEAD
-    dml_dependency = '<dependency id="Microsoft.AI.DirectML" version="1.13.0"/>'
-=======
     dml_dependency = '<dependency id="Microsoft.AI.DirectML" version="1.13.1"/>'
->>>>>>> bcf47d35
 
     if package_name == "Microsoft.AI.MachineLearning":
         xml_text.append("<dependencies>")
