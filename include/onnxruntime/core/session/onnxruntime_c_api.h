--- conflicted
+++ resolved
@@ -5317,8 +5317,6 @@
    */
   ORT_API2_STATUS(GetTensorSizeInBytes, _In_ const OrtValue* ort_value, _Out_ size_t* size);
 
-<<<<<<< HEAD
-=======
   /** \brief Calls OrtAllocator::GetStats function
    *
    * Return a pointer to the OrtKeyValuePairs structure that contains the statistics of the allocator
@@ -5335,16 +5333,11 @@
    */
   ORT_API2_STATUS(AllocatorGetStats, _In_ const OrtAllocator* ort_allocator, _Outptr_ OrtKeyValuePairs** out);
 
->>>>>>> 6349aa31
   /** \brief Create an ::OrtMemoryInfo
    *
    * \param[in] name Arbitrary name.
    * \param[in] device_type Device type.
-<<<<<<< HEAD
-   * \param[in] vendor_id Vendor ID for a vendor specific allocator is used. 0 if not.
-=======
    * \param[in] vendor_id PCI Vendor ID. Use 0 for a generic allocator (e.g. WebGPU).
->>>>>>> 6349aa31
    * \param[in] device_id Device ID if there are multiple devices of the same type. e.g. 2 GPU devices.
    * \param[in] mem_type Memory type. Use OrtDeviceMemoryType_DEFAULT for device memory, and
    *                                  OrtDeviceMemoryType_HOST_ACCESSIBLE (if applicable) for memory used to transfer
@@ -5363,7 +5356,6 @@
                   _In_ uint32_t vendor_id, _In_ int16_t device_id, _In_ enum OrtDeviceMemoryType mem_type,
                   _In_ size_t alignment, enum OrtAllocatorType allocator_type,
                   _Outptr_ OrtMemoryInfo** out);
-<<<<<<< HEAD
 
   // get the OrtMemoryInfo for the device.
   // this is required to copy data to/from the device outside of the inference session.
@@ -5441,8 +5433,6 @@
                   _In_reads_(num_tensors) const OrtValue** src_tensors,
                   _In_reads_(num_tensors) OrtValue** dst_tensors,
                   _In_ size_t num_tensors);
-=======
->>>>>>> 6349aa31
 };
 
 /*
