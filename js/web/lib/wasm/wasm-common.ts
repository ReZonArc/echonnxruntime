--- conflicted
+++ resolved
@@ -32,11 +32,8 @@
   complex64 = 14,
   complex128 = 15,
   bfloat16 = 16,
-<<<<<<< HEAD
   uint4x2 = 21,
   int4x2 = 22
-=======
->>>>>>> b9f3a5d5
 }
 
 /**
