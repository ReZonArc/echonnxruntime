parameters:
  AgentPool: 'onnxruntime-Ubuntu2004-AMD-CPU'
  ArtifactSuffix: ''
  NugetPackageName : ''
  StageSuffix: 'CPU'
  NativePackagePrefix: 'onnxruntime'
  SpecificArtifact: false
  CustomOpArtifactName: 'onnxruntime-linux-x64'
  BuildId: '0'
  DockerBaseImage: 'nvidia/cuda:11.8.0-cudnn8-devel-ubi8'
  TRT_VERSION: 8.6.1.6-1.cuda11.8
<<<<<<< HEAD

=======
>>>>>>> d617f37d
stages:
- stage: NuGet_Test_Linux_${{ parameters.StageSuffix }}
  dependsOn:
  - NuGet_Packaging_${{ parameters.StageSuffix }}
  condition: succeeded()
  jobs:
  - job:
    workspace:
      clean: all
    timeoutInMinutes: 120
    pool: ${{ parameters.AgentPool }}

    variables:
    - name: OnnxRuntimeBuildDirectory
      value: '$(Build.BinariesDirectory)'

    steps:
    - template: ../../templates/flex-downloadPipelineArtifact.yml
      parameters:
        StepName: 'Download Signed NuGet'
        ArtifactName: drop-signed-nuget-${{ parameters.ArtifactSuffix }}
        TargetPath: '$(Build.BinariesDirectory)/nuget-artifact'
        SpecificArtifact: ${{ parameters.SpecificArtifact }}
        BuildId: ${{ parameters.BuildId }}

    - template: ../../templates/flex-downloadPipelineArtifact.yml
      parameters:
        StepName: 'Download Linux CustomOp TestData'
        ArtifactName: ${{ parameters.CustomOpArtifactName }}
        TargetPath: '$(Build.BinariesDirectory)/testdata'
        SpecificArtifact: ${{ parameters.specificArtifact }}
        BuildId: ${{ parameters.BuildId }}

    - template: get-nuget-package-version-as-variable.yml
      parameters:
        packageFolder: '$(Build.BinariesDirectory)/nuget-artifact'

    - task: CmdLine@2
      displayName: 'Create symlink for test models'
      inputs:
        script: |
          ln -sf /data/models $(Build.BinariesDirectory)

    - ${{if contains(parameters.StageSuffix , 'GPU') }}:
      - template: ../../templates/get-docker-image-steps.yml
        parameters:
          Dockerfile: tools/ci_build/github/linux/docker/Dockerfile.package_ubuntu_cuda11_8_tensorrt8_6
          Context: tools/ci_build/github/linux/docker/
          DockerBuildArgs: "
          --build-arg BASEIMAGE=${{ parameters.DockerBaseImage }} 
          --build-arg TRT_VERSION=${{ parameters.TRT_VERSION }} 
          --build-arg BUILD_UID=$( id -u )
          "
          Repository: onnxruntimepackagestest
      - bash: |
          docker run --rm \
            --gpus all \
            --volume $(Build.SourcesDirectory):/onnxruntime_src \
            --volume $(Build.BinariesDirectory):/build \
            --volume /data/models:/build/models:ro \
            -e BUILD_SOURCESDIRECTORY='/onnxruntime_src' \
            -e OnnxRuntimeBuildDirectory='/build' \
            -e DisableContribOps='$(DisableContribOps)' \
            -e DisableMlOps='$(DisableMlOps)' \
            -e IsReleaseBuild='$(IsReleaseBuild)' \
            -e PACKAGENAME='${{ parameters.NugetPackageName }}' \
            onnxruntimepackagestest \
            /bin/bash -c "
              set -ex; \
              pushd /build; \
              bash /onnxruntime_src/csharp/test/Microsoft.ML.OnnxRuntime.EndToEndTests/runtest.sh /build/nuget-artifact $(NuGetPackageVersionNumber); \
              popd
              "
        displayName: 'Run Package Test'
    - ${{ else }}:
        - task: CmdLine@2
          displayName: 'Create symlink for test models'
          inputs:
            script: |
              ln -sf /data/models $(Build.BinariesDirectory)
        - task: Bash@3
          displayName: 'Run Package Test'
          inputs:
            targetType: filePath
            filePath: '$(Build.SourcesDirectory)/csharp/test/Microsoft.ML.OnnxRuntime.EndToEndTests/runtest.sh'
            arguments: '$(Build.BinariesDirectory)/nuget-artifact $(NuGetPackageVersionNumber)'
            workingDirectory: $(Build.BinariesDirectory)
          env:
            OnnxRuntimeBuildDirectory: $(Build.BinariesDirectory)
            DisableContribOps: $(DisableContribOps)
            DisableMlOps: $(DisableMlOps)
            IsReleaseBuild: $(IsReleaseBuild)
            PACKAGENAME: ${{ parameters.NugetPackageName }}

    - template: ../../templates/component-governance-component-detection-steps.yml
      parameters:
        condition: 'always'

    - template: ../../templates/clean-agent-build-directory-step.yml<|MERGE_RESOLUTION|>--- conflicted
+++ resolved
@@ -9,10 +9,6 @@
   BuildId: '0'
   DockerBaseImage: 'nvidia/cuda:11.8.0-cudnn8-devel-ubi8'
   TRT_VERSION: 8.6.1.6-1.cuda11.8
-<<<<<<< HEAD
-
-=======
->>>>>>> d617f37d
 stages:
 - stage: NuGet_Test_Linux_${{ parameters.StageSuffix }}
   dependsOn:
