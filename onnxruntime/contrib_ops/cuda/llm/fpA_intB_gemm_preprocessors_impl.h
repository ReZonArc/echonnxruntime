--- conflicted
+++ resolved
@@ -40,11 +40,6 @@
     case QuantType::W4_A16:
     case QuantType::W4_AFP8:
       return 4;
-<<<<<<< HEAD
-    default:
-      ORT_THROW("Invalid quant_type");
-=======
->>>>>>> ab5ff6a9
   }
 
   return -1;
@@ -132,11 +127,6 @@
     return getLayoutDetailsForArch<cutlass::arch::Sm90>(quant_type);
   } else /*if (arch >= 80 && arch < 90 || arch >= 100)*/ {
     return getLayoutDetailsForArch<cutlass::arch::Sm80>(quant_type);
-<<<<<<< HEAD
-  } else {
-    ORT_THROW("Unsupported Arch");
-=======
->>>>>>> ab5ff6a9
   }
 }
 
