--- conflicted
+++ resolved
@@ -394,7 +394,7 @@
   )
   list(APPEND onnxruntime_test_providers_src ${onnxruntime_test_providers_cuda_src})
 
-  if (onnxruntime_USE_CUDA_NHWC_OPS)
+  if(onnxruntime_USE_CUDA_NHWC_OPS)
     file(GLOB onnxruntime_test_providers_cuda_nhwc_src CONFIGURE_DEPENDS
       "${TEST_SRC_DIR}/providers/cuda/nhwc/*.cc"
     )
@@ -888,17 +888,10 @@
   target_compile_options(onnxruntime_test_all PRIVATE -Wno-error=shorten-64-to-32)
 endif()
 
-<<<<<<< HEAD
 if(UNIX AND onnxruntime_USE_TENSORRT)
   # The test_main.cc includes NvInfer.h where it has many deprecated declarations
   # simply ignore them for TensorRT EP build
   set_property(TARGET onnxruntime_test_all APPEND_STRING PROPERTY COMPILE_FLAGS "-Wno-deprecated-declarations")
-=======
-if (UNIX AND onnxruntime_USE_TENSORRT)
-    # The test_main.cc includes NvInfer.h where it has many deprecated declarations
-    # simply ignore them for TensorRT EP build
-    set_property(TARGET onnxruntime_test_all APPEND_STRING PROPERTY COMPILE_FLAGS "-Wno-deprecated-declarations")
->>>>>>> a2c62832
 endif()
 
 if(MSVC AND onnxruntime_ENABLE_STATIC_ANALYSIS)
@@ -1387,17 +1380,10 @@
         $<TARGET_FILE_DIR:onnxruntime_shared_lib_test>/testdata)
     endif()
 
-<<<<<<< HEAD
     if(UNIX AND onnxruntime_USE_TENSORRT)
       # The test_main.cc includes NvInfer.h where it has many deprecated declarations
       # simply ignore them for TensorRT EP build
       set_property(TARGET onnxruntime_shared_lib_test APPEND_STRING PROPERTY COMPILE_FLAGS "-Wno-deprecated-declarations")
-=======
-    if (UNIX AND onnxruntime_USE_TENSORRT)
-        # The test_main.cc includes NvInfer.h where it has many deprecated declarations
-        # simply ignore them for TensorRT EP build
-        set_property(TARGET onnxruntime_shared_lib_test APPEND_STRING PROPERTY COMPILE_FLAGS "-Wno-deprecated-declarations")
->>>>>>> a2c62832
     endif()
 
     # test inference using global threadpools
@@ -1703,17 +1689,10 @@
         $<TARGET_FILE_DIR:onnxruntime_customopregistration_test>/testdata)
     endif()
 
-<<<<<<< HEAD
     if(UNIX AND onnxruntime_USE_TENSORRT)
       # The test_main.cc includes NvInfer.h where it has many deprecated declarations
       # simply ignore them for TensorRT EP build
       set_property(TARGET onnxruntime_customopregistration_test APPEND_STRING PROPERTY COMPILE_FLAGS "-Wno-deprecated-declarations")
-=======
-    if (UNIX AND onnxruntime_USE_TENSORRT)
-        # The test_main.cc includes NvInfer.h where it has many deprecated declarations
-        # simply ignore them for TensorRT EP build
-        set_property(TARGET onnxruntime_customopregistration_test APPEND_STRING PROPERTY COMPILE_FLAGS "-Wno-deprecated-declarations")
->>>>>>> a2c62832
     endif()
   endif()
 endif()
