//// Copyright (c) Microsoft Corporation. All rights reserved.
// Licensed under the MIT License.

#pragma once

#include <memory>
#include <map>
#include <unordered_map>
#include <string>
#include <vector>

#include "core/common/flatbuffers.h"

#include <gsl/gsl>

#include "core/common/common.h"
#include "core/common/inlined_containers.h"
#include "core/common/logging/logging.h"
#include "core/common/profiler.h"
#include "core/framework/allocation_planner.h"
#include "core/framework/callback.h"
#include "core/framework/data_transfer_manager.h"
#include "core/framework/external_data_loader_manager.h"
#include "core/framework/execution_providers.h"
#include "core/framework/stream_execution_context.h"
#include "core/framework/feeds_fetches_manager.h"
#include "core/framework/framework_common.h"
#include "core/framework/prepacked_weights_container.h"
#include "core/framework/fuse_nodes_funcs.h"
#include "core/framework/kernel_registry_manager.h"
#include "core/framework/mem_pattern.h"
#include "core/framework/ort_value.h"
#include "core/framework/node_index_info.h"
#include "core/framework/op_kernel.h"
#include "core/framework/ort_value_name_idx_map.h"
#include "core/graph/graph_viewer.h"
#include "core/graph/onnx_protobuf.h"
#include <mutex>
#include "core/platform/path_lib.h"
#include "core/platform/threadpool.h"
#if !defined(ORT_MINIMAL_BUILD) && defined(ORT_MEMORY_PROFILE)
#include "core/framework/memory_info.h"
#endif

#include "core/framework/stream_handles.h"
#ifdef ENABLE_TRAINING
#include "core/framework/program_region.h"
#endif

namespace onnxruntime {

namespace fbs {
struct SessionState;
}  // namespace fbs

class ExecutionProviders;
class KernelDef;
class OpKernel;
class NodeIndexInfo;
struct SequentialExecutionPlan;
struct MemoryPatternGroup;
class DeviceStreamCollection;
#if !defined(ORT_MINIMAL_BUILD) && defined(ORT_MEMORY_PROFILE)
class MemoryInfo;
#endif

/**
 * SessionState should be modified by the inference session class only.
 * It is supposed to be passed by const-ref only to all the executors.
 * This class owns all the initializers.
 * Brief usage:
 *   SessionState s(...);
 *   <process subgraphs to populate subgraph SessionState instances>
 *   <run transformers or any other graph editing steps>
 *   for(...) // copy initializers from GraphProto format in Graph to OrtValue format in SessionState
        s.AddInitializedTensor(...);
 *   s.CleanInitializedTensorsFromGraph(); // remove GraphProto instances from Graph if not needed
 *
 *   s.CreateGraphInfo();
 *   s.CreateKernels(...);
 * Then you can use:
 *   s.GetKernel(...);
 */

// subgraph SessionState. entry for node containing subgraph, with value containing attribute:SessionState pair
// as a node may contain multiple subgraphs (e.g. 'If' has one for both the 'then' and 'else' branches).
using SubgraphSessionStateMap =
    std::unordered_map<onnxruntime::NodeIndex, std::unordered_map<std::string, std::unique_ptr<SessionState>>>;

class SessionState {
 public:
  SessionState(Graph& graph,
               const ExecutionProviders& execution_providers,
               concurrency::ThreadPool* thread_pool,
               concurrency::ThreadPool* inter_op_thread_pool,
               const DataTransferManager& data_transfer_mgr,
               const ExternalDataLoaderManager& external_data_loader_mgr,
               const logging::Logger& logger,
               profiling::Profiler& profiler,
               const SessionOptions& sess_options,
               PrepackedWeightsContainer* prepacked_weights_container = nullptr,
               AllocatorMap* parent_allocators = nullptr);

  ~SessionState() {
    for (auto& kvp : deleter_for_initialized_tensors_) {
      kvp.second.f(kvp.second.param);
    }
  }

  // Graph viewer. CreateGraphInfo must have been called previously.
  const GraphViewer& GetGraphViewer() const noexcept { return *graph_viewer_; };

  // kernels
  // Get kernel for specified node.
  // It should called right before graph execution only.
  const OpKernel* GetKernel(size_t node_id) const {
    return (node_id < session_kernels_.size()) ? session_kernels_[node_id].get() : nullptr;
  }

  OpKernel* GetMutableKernel(size_t node_id) {
    return (node_id < session_kernels_.size()) ? session_kernels_[node_id].get() : nullptr;
  }

  const ExecutionProviders& GetExecutionProviders() const noexcept { return execution_providers_; }

  /**
    Get the allocator for the given OrtMemoryInfo location
    */
  AllocatorPtr GetAllocator(const OrtMemoryInfo& location) const noexcept;

  /** Get the allocator for a given OrtDevice. The first allocator that matches will be returned. */
  AllocatorPtr GetAllocator(const OrtDevice& device) const noexcept;

  /*
   * Get allocators.
   */
  const AllocatorMap& GetAllocators() const { return *allocators_; }

  void UpdateAllocatorsWithEnvAllocators(const std::vector<AllocatorPtr>&);

  const OrtValueNameIdxMap& GetOrtValueNameIdxMap() const noexcept { return ort_value_name_idx_map_; }

  /**
   * Adds an initialized tensor (weight) so that it can be used by the
   * execution frame to setup the appropriate OrtValue vectors.
   * This function will take a shallow copy of d if d is not NULL.
   * If 'constant' is true the tensor value cannot be overridden by an input at runtime.
   * If 'sparse' is true the tensor value represents a densified weight that was initially stored in the model
   * as sparse tensor.
   */
  Status AddInitializedTensor(int ort_value_index, const OrtValue& ort_value, const OrtCallback* d, bool constant, bool sparse);

  /**
   * Gets the map of ort_value_index to initialized tensors (weights) so that it can be used by the
   * execution frame to setup the appropriate OrtValue vectors.
   * The lifetime of returned OrtValues are limited by this SessionState object.
   */
  const std::unordered_map<int, OrtValue>& GetInitializedTensors() const;

  /**
   * Gets the map of ort_value_index to initialized tensors (e.g. weights) that are constant
   * and cannot be overridden at runtime.
   * The lifetime of returned OrtValues are limited by this SessionState object.
   */
  const std::unordered_map<int, OrtValue>& GetConstantInitializedTensors() const;

#if !defined(DISABLE_SPARSE_TENSORS)
  bool IsSparseInitializer(int ort_value_index) const;
#endif

#ifdef ENABLE_TRAINING
  // This is referenced in training::TrainingSession. Should be removed when this class is removed.
  /**
    Get some initialized tensors (weights).
    @param interested_weights The names of the weights to retrieve.
    @param allow_missing_weights Whether to allow names in interested_weights
           with no corresponding weight.
    @param[out] retrieved_weights The retrieved weights.
    @return The status of the operation.
    */
  Status GetInitializedTensors(
      const std::unordered_set<std::string>& interested_weights,
      bool allow_missing_weights, NameMLValMap& retrieved_weights) const;

  /**
    Get some initialized tensors (weights).
    Any names in interested_weights with no corresponding weight are ignored.
    */
  NameMLValMap GetInitializedTensors(const std::unordered_set<std::string>& interested_weights) const;
#endif

  // execution plan. nullptr until FinalizeSessionState is called
  const SequentialExecutionPlan* GetExecutionPlan() const;

  const std::vector<AllocPlanPerValue>& GetPerValueAllocPlan() const;

  /**
  Get the logger for this session.
  Falls back to returning Logging::LoggingManager::DefaultLogger if SetLogger has not been called.
  */
  const logging::Logger& Logger() const noexcept { return logger_; }

  /**
  Get the profiler for this session. It needs to be enabled via the InferenceSession to perform
  profiling actions.
  */
  profiling::Profiler& Profiler() const noexcept { return profiler_; }

#if !defined(ORT_MINIMAL_BUILD) && defined(ORT_MEMORY_PROFILE)
  MemoryProfiler* GetMemoryProfiler() const noexcept { return memory_profiler_; }

  void SetMemoryProfiler(MemoryProfiler* memory_profiler) noexcept {
    memory_profiler_ = memory_profiler;
  }
#endif

  /**
  Get cached memory pattern based on input shapes
  Must be called only when all values contain tensors
  In training scenarios, the cache may be updated so
  the callers would receive a copy of inferred shapes
  made under mutex being held. In inference scenarios,
  it is not mutable, we do not obtain a lock and simply get a pointer
  w/o copying a hashtable
  */
  const MemoryPatternGroup* GetMemoryPatternGroup(
      gsl::span<const OrtValue> tensor_inputs,
      gsl::span<const int> feed_mlvalue_idxs,
      const InlinedHashMap<int, TensorShape>*& inferred_shapes) const;

  /**
  Set generated memory pattern with a given input shapes.
  Const as it's an internal cache update only.
  All inputs must represent Tensors
  */
  Status UpdateMemoryPatternGroupCache(gsl::span<const OrtValue> tensor_inputs,
                                       MemoryPatternGroup mem_patterns) const;

  bool GetUseDeterministicCompute() const { return sess_options_.use_deterministic_compute; }

  /**
  Get enable memory pattern flag
  */
  bool GetEnableMemoryPattern() const;

  /**
  Get enable memory re-use flag.
  */

  bool GetEnableMemoryReuse() const;

  /**
  Update enable_mem_pattern_ flag according to the presence of graph inputs' shape
  If any one of the graph input is shapeless, enable_mem_pattern_ will be set to false
  */
  void ResolveMemoryPatternFlag();

  struct NodeInfo {
    /**
     *
     * \param index0
     * \param p_node0 Nullable
     * \param kci0 Nullable
     */
    NodeInfo(size_t index0, const onnxruntime::Node* p_node0, const KernelCreateInfo* kci0, const OrtDevice& device0, int stream_index0 = -1)
        : index(index0), p_node(p_node0), kci(kci0), device(&device0), stream_index(stream_index0) {}

    size_t index;
    // Nullable
    const onnxruntime::Node* p_node = nullptr;
    // Nullable
    const KernelCreateInfo* kci = nullptr;
    const OrtDevice* device = nullptr;
    int stream_index;
  };

  using NameNodeInfoMapType = InlinedHashMap<std::string, InlinedVector<NodeInfo>>;

  common::Status AddInputNameToNodeInfoMapping(const std::string& input_name, const NodeInfo& node_info);
  common::Status GetInputNodeInfo(const std::string& input_name, InlinedVector<NodeInfo>& node_info_vec) const;
  const NameNodeInfoMapType& GetInputNodeInfoMap() const;

  void AddOutputNameToNodeInfoMapping(const std::string& output_name, const NodeInfo& node_info);
  common::Status GetOutputNodeInfo(const std::string& output_name, InlinedVector<NodeInfo>& node_info_vec) const;
  const NameNodeInfoMapType& GetOutputNodeInfoMap() const;

  // Get the KernelCreateInfo entry for a node. SessionState must be finalized before calling.
  const KernelCreateInfo& GetNodeKernelCreateInfo(NodeIndex node_index) const;

  /// Return SessionState for the given Node index and attribute name if found.
  const SessionState* GetSubgraphSessionState(NodeIndex index, const std::string& attribute_name) const;

  concurrency::ThreadPool* GetThreadPool() const noexcept { return thread_pool_; }
  concurrency::ThreadPool* GetInterOpThreadPool() const noexcept { return inter_op_thread_pool_; }

  const FuncManager& GetFuncMgr() const noexcept { return fused_funcs_mgr_; }
  FuncManager& GetMutableFuncMgr() noexcept { return fused_funcs_mgr_; }

  const DataTransferManager& GetDataTransferMgr() const noexcept { return data_transfer_mgr_; }

  const ExternalDataLoaderManager& GetExternalDataLoaderMgr() const noexcept { return external_data_loader_mgr_; }

  InlinedVector<BufferUniquePtr>& GetMutableWeightsBuffers() noexcept { return weights_buffers_; }

  const NodeIndexInfo& GetNodeIndexInfo() const;
#ifdef ENABLE_TRAINING
  void UpdateToBeExecutedRange(gsl::span<int const> fetch_mlvalue_idxs);
  const InlinedHashSet<NodeIndex>* GetToBeExecutedRange(gsl::span<int const> fetch_mlvalue_idxs) const;
#endif

  std::unordered_map<std::string, std::unique_ptr<Tensor>>* GetMutableBufferedTensors() {
    return &name_to_buffered_tensor_;
  }

  // Data structure stores prepacked initializers in format of Tensor.
  struct PrePackInitializers {
    // This map is used during model save for prepacked initializers.
    // Since one constant initializer could be used by different kernels
    // and prepacked differently, use an unordered_map to store prepacked
    // initializer in format of <[initializer_name], <[kernel_name], [prepacked_initializer]>>
    typedef std::unordered_map<std::string, std::unordered_map<std::string, Tensor>> PrePackedTensorsToSave;
    PrePackedTensorsToSave pre_packed_initializers_to_save;

    // This set is used during model load with prepacked initializer serialized in external data file.
    // ORT reads prepacked initializers and store their name into this set so we could skip PrePack
    // process later to save heap memory. Prepacked tensor itself is saved in session state's constant_initialized_tensors_.
    typedef std::unordered_set<std::string> PrePackedTensorNamesReadFromFile;
    PrePackedTensorNamesReadFromFile pre_packed_initializer_names_read_from_file;
  };

  Status FinalizeSessionState(const std::basic_string<PATH_CHAR_TYPE>& graph_loc,
                              const KernelRegistryManager& kernel_registry_manager,
<<<<<<< HEAD
                              std::unordered_map<std::string, std::unordered_map<std::string, Tensor*>>& pre_packed_initializers_name_map,
=======
                              PrePackInitializers& pre_packed_initializers,
>>>>>>> b4afc626
                              bool remove_initializers = true,
                              bool saving_ort_format = false);

  SessionState* Parent() {
    return parent_;
  }

  Status FinalizeSessionState(const std::basic_string<PATH_CHAR_TYPE>& graph_loc,
                              const KernelRegistryManager& kernel_registry_manager,
                              bool remove_initializers = true,
                              bool saving_ort_format = false) {
<<<<<<< HEAD
    std::unordered_map<std::string, std::unordered_map<std::string, Tensor*>> pre_packed_initializers_name_map;
    return FinalizeSessionState(graph_loc, kernel_registry_manager, pre_packed_initializers_name_map,
=======
    PrePackInitializers pre_packed_initializers;
    return FinalizeSessionState(graph_loc, kernel_registry_manager, pre_packed_initializers,
>>>>>>> b4afc626
                                remove_initializers, saving_ort_format);
  }

  // Clear all removable attributes if they exists.
  // The function logs the list of removable attributes for every node.
  void PruneRemovableAttributes();

  size_t GetNumberOfPrepacksCounter() const {
    return number_of_prepacks_counter_;
  }

  size_t GetUsedSharedPrePackedWeightCounter() const {
    return used_shared_pre_packed_weights_counter_;
  }

  const KernelCreateInfoMap& GetKernelCreateInfoMap() const {
    return kernel_create_info_map_;
  }

  const SubgraphSessionStateMap& GetSubgraphSessionStateMap() const {
    return subgraph_session_states_;
  }

#ifdef ORT_ENABLE_STREAM
  std::unique_ptr<DeviceStreamCollection> AcquireDeviceStreamCollection() const;

  void RecycleDeviceStreamCollection(std::unique_ptr<DeviceStreamCollection> device_stream_collection) const;

  IStreamCommandHandleRegistry& GetStreamHandleRegistryInstance() const {
    return *stream_handles_registry_;
  }
#endif

#ifdef DEBUG_NODE_INPUTS_OUTPUTS
  void
  IncrementGraphExecutionCounter() {
    ++graph_executions_counter_;
  }

  size_t GetGraphExecutionCounter() const {
    return graph_executions_counter_;
  }
#endif

  const SessionOptions& GetSessionOptions() const { return sess_options_; }

 private:
  ORT_DISALLOW_COPY_ASSIGNMENT_AND_MOVE(SessionState);

  // Populate OrtValueNameIdxMap and create the graph viewer.
  void CreateGraphInfo();

  // create kernels using info in kernel_create_info_map_
  Status CreateKernels(const KernelRegistryManager& custom_registry_manager);

  // remove TensorProto versions of initializers from Graph instance
  // (replaced byOrtValue instances in initialized_tensors_)
  void CleanInitializedTensorsFromGraph();

  /**
   * Prepack the constant initialized tensors for better performance.
   * The original constant initialized tensors will be removed to save memory.
   * For model with prepacked initializer serialized into ONNX data file,
   * PrePack will be skipped to save memory.
   */
  Status PrepackConstantInitializedTensors(InlinedHashMap<std::string, size_t>& constant_initializers_use_count,
                                           const std::unordered_map<std::string, const OrtValue*>& initializers_to_share_map,
                                           bool save_prepacked_constant_initializers,
<<<<<<< HEAD
                                           std::unordered_map<std::string, std::unordered_map<std::string, Tensor*>>& pre_packed_initializers_name_map,
                                           std::unordered_map<std::string, size_t>& pre_packed_initializers_name_count_map);
=======
                                           PrePackInitializers& pre_packed_initializers);
>>>>>>> b4afc626

  SessionState* GetMutableSubgraphSessionState(onnxruntime::NodeIndex index, const std::string& attribute_name);

  Status CreateSubgraphSessionState();

  void AddSubgraphSessionState(onnxruntime::NodeIndex index, const std::string& attribute_name,
                               std::unique_ptr<SessionState> session_state);

  Status PopulateKernelCreateInfo(const KernelRegistryManager& kernel_registry_manager,
                                  bool saving_ort_format);

  Status FinalizeSessionStateImpl(const std::basic_string<PATH_CHAR_TYPE>& graph_loc,
                                  const KernelRegistryManager& kernel_registry_manager,
                                  _In_opt_ const Node* parent_node,
                                  const SessionOptions& session_options,
                                  bool remove_initializers,
                                  InlinedHashMap<std::string, size_t>& constant_initializers_use_count,
<<<<<<< HEAD
                                  std::unordered_map<std::string, std::unordered_map<std::string, Tensor*>>& pre_packed_initializers_name_map,
=======
                                  PrePackInitializers& pre_packed_initializers,
>>>>>>> b4afc626
                                  const InlinedHashMap<OrtValueName, OrtDevice>& outer_scope_node_arg_to_location_map = {},
                                  bool graph_info_already_created = false);

#ifdef ENABLE_TRAINING
  Status GeneratePatternGroupCache(
      gsl::span<const OrtValue> inputs,
      gsl::span<const int> feed_mlvalue_idxs,
      MemoryPatternGroup& output,
      InlinedHashMap<int, TensorShape>& inferred_shapes) const;
#endif

  // KernelCreateInfo for each node so we do kernel lookup once
  KernelCreateInfoMap kernel_create_info_map_;

  // fused_funcs_mgr_ must live longer than the session_kernels_, becaues a kernel could be created from this manager
  FuncManager fused_funcs_mgr_;

  // cache of the constructed kernels to avoid spending construction time per executor
  std::vector<std::unique_ptr<OpKernel>> session_kernels_;
  Graph& graph_;
  std::optional<GraphViewer> graph_viewer_;  // GraphViewer for const access to Graph

  const ExecutionProviders& execution_providers_;

  // currently the allocator type is an implementation detail and we don't make any behavioral choices based on it,
  // so exclude it from the key comparison for allocator_idx_map_.
  // we also don't expect to have two allocators with the same name, one using an arena and one not.
  struct OrtMemoryInfoLessThanIgnoreNameAndAllocType {
    bool operator()(const OrtMemoryInfo& lhs, const OrtMemoryInfo& rhs) const {
      // if (lhs.alloc_type != rhs.alloc_type)
      //   return lhs.alloc_type < rhs.alloc_type;
      if (lhs.mem_type != rhs.mem_type)
        return lhs.mem_type < rhs.mem_type;

      if (lhs.id != rhs.id)
        return lhs.id < rhs.id;

      if (lhs.device != rhs.device) {
        // id should always == device.id so ignore that
        if (lhs.device.Type() != rhs.device.Type())
          return lhs.device.Type() < rhs.device.Type();

        // this is the allocator mem type and not the kernel mem type that OrtMemoryInfo.mem_type represents
        return lhs.device.MemType() < rhs.device.MemType();
      }

      return false;
    }
  };

  // using std::map as OrtDevice would need a custom hash function to be used with std::unordered_map,
  // and as this isn't considered performance critical currently it's not worth the maintenance overhead of adding one.
  // We do get an allocator from ExecutionFrame so this is looked up frequently, however there most likely aren't many
  // entries in the map
  // SessionState will contain other SessionState objects for subgraph. The unique ptr will be initialized only the
  // SessionState object is in the parent graph, the raw pointer will be initialized when session state is in parent
  // graph (from the unique ptr) or in the subgraph (from the raw pointer from parent session state). The raw pointer
  // will be used all the way to access std::map<OrtDevice, AllocatorPtr>, unique pointer is only releasing the resource
  // when the parent session state is releasing.
  std::unique_ptr<AllocatorMap> allocators_unique_ptr_;
  AllocatorMap* allocators_;

  OrtValueNameIdxMap ort_value_name_idx_map_;

  // initialized tensors
  std::unordered_map<int, OrtValue> initialized_tensors_;  // key is ort_value_index
  // subset of initialized_tensors_ that are constant and cannot be overridden at runtime
  std::unordered_map<int, OrtValue> constant_initialized_tensors_;

#if !defined(DISABLE_SPARSE_TENSORS)
  // This is an auxiliary lookup to check if the OrtValue was actually a sparse tensor
  // this is needed because we currently convert all sparse initializer into dense Tensors
  // if and when we actually place SparseTensor instances (we should) into OrtValues, we
  // will not need this structure.
  InlinedHashSet<int> sparse_initialized_tensors_;
#endif

  // This data structure is for uninitializing string tensors and
  // munmap memory region and close file descriptor
  InlinedHashMap<int, OrtCallback> deleter_for_initialized_tensors_;
  InlinedVector<BufferUniquePtr> weights_buffers_;
  std::optional<SequentialExecutionPlan> p_seq_exec_plan_;

  const logging::Logger& logger_;
  profiling::Profiler& profiler_;

#if !defined(ORT_MINIMAL_BUILD) && defined(ORT_MEMORY_PROFILE)
  MemoryProfiler* memory_profiler_;
#endif

  // switch for enable memory pattern optimization or not.
  bool enable_mem_pattern_;

  // lock for the mem_patterns_
  mutable std::mutex mem_patterns_lock_;
  // cache for the generated mem_patterns. key is calculated based on input shapes.
  // must be a node based container as a pointer is cached.
  mutable NodeHashMap<int64_t, MemoryPatternGroup> mem_patterns_;
  // This is mutable under mutex in training scenarios so execution frame would make a copy
  // of the value when created.
#ifdef ENABLE_TRAINING
  mutable NodeHashMap<int64_t, InlinedHashMap<int, TensorShape>> shape_patterns_;
#else
  NodeHashMap<int64_t, InlinedHashMap<int, TensorShape>> shape_patterns_;
#endif

  NameNodeInfoMapType input_names_to_nodeinfo_mapping_;
  NameNodeInfoMapType output_names_to_nodeinfo_mapping_;

  SubgraphSessionStateMap subgraph_session_states_;

  // either threadpool could be nullptr
  concurrency::ThreadPool* const thread_pool_{};
  concurrency::ThreadPool* const inter_op_thread_pool_{};

  const DataTransferManager& data_transfer_mgr_;

  const ExternalDataLoaderManager& external_data_loader_mgr_;

  const SessionOptions& sess_options_;

  std::optional<NodeIndexInfo> node_index_info_;

  // Container to store pre-packed weights to share between sessions.
  // The life-cycle of the cache itself is maintained by the user and the user will ensure
  // the cache is valid until any session reliant on it is still in scope.
  // prepacked_weights_container_ can be nullptr if no caching is required for prepacked weights
  PrepackedWeightsContainer* const prepacked_weights_container_{};

#ifdef ENABLE_TRAINING
// Needed for ORTTrainer. Should be removed along with ORTTrainer code
#ifndef DISABLE_ABSEIL
  InlinedHashMap<InlinedVector<int>, InlinedHashSet<NodeIndex>> to_be_executed_nodes_;
#else
  std::map<InlinedVector<int>, InlinedHashSet<NodeIndex>> to_be_executed_nodes_;
#endif
#endif

  SessionState* parent_ = nullptr;
  // Assign each graph in each session an unique id.
#ifdef ONNXRUNTIME_ENABLE_INSTRUMENT
  int graph_id_ = 0;
  int next_graph_id_ = 1;

  void GenerateGraphId() {
    SessionState* p = this;
    while (p->parent_ != nullptr) p = p->parent_;
    graph_id_ = p->next_graph_id_++;
  }
#endif

  // Counter for number of times pre-packing of weights was performed across kernels
  // part the model
  size_t number_of_prepacks_counter_ = 0;

  // Counter for number of times a shared version of the pre-packed weight corresponding to
  // a constant initialized weight was used by the session state
  size_t used_shared_pre_packed_weights_counter_ = 0;

#ifdef DEBUG_NODE_INPUTS_OUTPUTS
  // Counter for number of times the session graph has been executed
  size_t graph_executions_counter_ = 0;
#endif

#ifdef ORT_ENABLE_STREAM
  std::unique_ptr<IStreamCommandHandleRegistry> stream_handles_registry_;

  // lock for the device stream pool
  mutable std::mutex device_stream_pool_mutex_;
  mutable std::vector<std::unique_ptr<DeviceStreamCollection>> device_stream_pool_;
  // flag to indicate whether current session using any EP that create device stream dynamically.
  bool has_device_stream_enabled_ep_ = false;
#endif

  // Holds the tensors which provide memory buffer for TensorProtos
  // Use case: in optimizer, transform a TensorProto to a new TensorProto whose the memory buffer is
  // allocated by CPU instead by protobuf's arena. Arena style memory allocators do not fully release
  // a instance's memory which may result large memory consumption, which is a tradeoff for speed.
  std::unordered_map<std::string, std::unique_ptr<Tensor>> name_to_buffered_tensor_;
};

}  // namespace onnxruntime<|MERGE_RESOLUTION|>--- conflicted
+++ resolved
@@ -330,11 +330,7 @@
 
   Status FinalizeSessionState(const std::basic_string<PATH_CHAR_TYPE>& graph_loc,
                               const KernelRegistryManager& kernel_registry_manager,
-<<<<<<< HEAD
-                              std::unordered_map<std::string, std::unordered_map<std::string, Tensor*>>& pre_packed_initializers_name_map,
-=======
                               PrePackInitializers& pre_packed_initializers,
->>>>>>> b4afc626
                               bool remove_initializers = true,
                               bool saving_ort_format = false);
 
@@ -346,13 +342,8 @@
                               const KernelRegistryManager& kernel_registry_manager,
                               bool remove_initializers = true,
                               bool saving_ort_format = false) {
-<<<<<<< HEAD
-    std::unordered_map<std::string, std::unordered_map<std::string, Tensor*>> pre_packed_initializers_name_map;
-    return FinalizeSessionState(graph_loc, kernel_registry_manager, pre_packed_initializers_name_map,
-=======
     PrePackInitializers pre_packed_initializers;
     return FinalizeSessionState(graph_loc, kernel_registry_manager, pre_packed_initializers,
->>>>>>> b4afc626
                                 remove_initializers, saving_ort_format);
   }
 
@@ -421,12 +412,7 @@
   Status PrepackConstantInitializedTensors(InlinedHashMap<std::string, size_t>& constant_initializers_use_count,
                                            const std::unordered_map<std::string, const OrtValue*>& initializers_to_share_map,
                                            bool save_prepacked_constant_initializers,
-<<<<<<< HEAD
-                                           std::unordered_map<std::string, std::unordered_map<std::string, Tensor*>>& pre_packed_initializers_name_map,
-                                           std::unordered_map<std::string, size_t>& pre_packed_initializers_name_count_map);
-=======
                                            PrePackInitializers& pre_packed_initializers);
->>>>>>> b4afc626
 
   SessionState* GetMutableSubgraphSessionState(onnxruntime::NodeIndex index, const std::string& attribute_name);
 
@@ -444,11 +430,7 @@
                                   const SessionOptions& session_options,
                                   bool remove_initializers,
                                   InlinedHashMap<std::string, size_t>& constant_initializers_use_count,
-<<<<<<< HEAD
-                                  std::unordered_map<std::string, std::unordered_map<std::string, Tensor*>>& pre_packed_initializers_name_map,
-=======
                                   PrePackInitializers& pre_packed_initializers,
->>>>>>> b4afc626
                                   const InlinedHashMap<OrtValueName, OrtDevice>& outer_scope_node_arg_to_location_map = {},
                                   bool graph_info_already_created = false);
 
