# -------------------------------------------------------------------------
# Copyright (c) Microsoft Corporation.  All rights reserved.
# Licensed under the MIT License.
# --------------------------------------------------------------------------
import logging
from typing import Optional, Union

from fusion_attention import FusionAttention
from fusion_base import Fusion
from onnx import FunctionProto, NodeProto, TensorProto, helper, numpy_helper
from onnx_model import OnnxModel

logger = logging.getLogger(__name__)


class FusionRotaryAttention(FusionAttention):
    """
    Fuse Attention subgraph with rotary positional embeddings into one MultiHeadAttention node.
    """

    def __init__(
        self,
        model: OnnxModel,
        hidden_size: int,
        num_heads: int,
    ):
        super().__init__(
            model,
            hidden_size,
            num_heads,
            use_multi_head_attention=True,
            search_op_types=[
                "SimplifiedLayerNormalization",
                "SkipSimplifiedLayerNormalization",
                "LayerNormalization",
                "SkipLayerNormalization",
                "Add",
            ],
        )

    def create_mha_node(
        self,
        input: str,
        output: str,
        q_rotary: NodeProto,
        k_rotary: NodeProto,
        v_matmul: NodeProto,
        attn_mask: str = "",
        add_qk: str = "",
        past_k: str = "",
        past_v: str = "",
        present_k: str = "",
        present_v: str = "",
        scale: Optional[float] = None,
    ) -> Union[NodeProto, None]:
        assert self.num_heads > 0

        if self.hidden_size > 0 and (self.hidden_size % self.num_heads) != 0:
            logger.debug(
                f"fuse_rotary_attention: input hidden size {self.hidden_size} is not a multiple of num of heads {self.num_heads}"
            )
            return None

        mha_node_name = self.model.create_node_name("MultiHeadAttention")
        mha_inputs = [
            q_rotary.output[0],
            k_rotary.output[0],
            v_matmul.output[0],
            "",  # bias
            attn_mask,  # key_padding_mask
            add_qk,  # relative_position_bias
            past_k,
            past_v,
        ]

        mha_outputs = [output]
        if present_k and present_v:
            mha_outputs.extend([present_k, present_v])

        mha_node = helper.make_node(
            "MultiHeadAttention",
            inputs=mha_inputs,
            outputs=mha_outputs,
            name=mha_node_name,
        )

        mha_node.domain = "com.microsoft"
        mha_node.attribute.extend([helper.make_attribute("num_heads", self.num_heads)])
        if scale is not None:
            mha_node.attribute.extend([helper.make_attribute("scale", scale)])
        if self.mask_filter_value is not None:
            mha_node.attribute.extend([helper.make_attribute("mask_filter_value", float(self.mask_filter_value))])

        self.increase_counter("MultiHeadAttention")
        return mha_node

    def check_runtime_shape_paths_for_function(
        self,
        reshape_qkv_2,  # Reshape after Transpose
        reshape_qkv_1,  # Reshape before Transpose
        reshape_q_2,  # Reshape after RotaryEmbedding
        reshape_k_2,  # Reshape after RotaryEmbedding
        reshape_v_2,  # Reshape after Transpose
        reshape_v_1,  # Reshape before Transpose
        add_qk,  # Add before Softmax
        root_input,  # Root input to attention subgraph
    ):
        # Check #1: check paths for qkv nodes
        concat_qkv_2_path = self.model.match_parent_path(reshape_qkv_2, ["Concat"], [1])
        concat_qkv_1_path = self.model.match_parent_path(reshape_qkv_1, ["Concat"], [1])
        if concat_qkv_2_path is None or concat_qkv_1_path is None:
            return False
        concat_qkv_2, concat_qkv_1 = concat_qkv_2_path[0], concat_qkv_1_path[0]

        reshape_qkv_2_path_1 = self.model.match_parent_path(concat_qkv_2, ["Unsqueeze", "Gather", "Shape"], [0, 0, 0])
        reshape_qkv_2_path_2 = self.model.match_parent_path(concat_qkv_2, ["Unsqueeze", "Gather", "Shape"], [1, 0, 0])
        reshape_qkv_1_path_1 = self.model.match_parent_path(concat_qkv_1, ["Unsqueeze", "Gather", "Shape"], [0, 0, 0])
        reshape_qkv_1_path_2 = self.model.match_parent_path(concat_qkv_1, ["Unsqueeze", "Gather", "Shape"], [2, 0, 0])
        if (
            reshape_qkv_2_path_1 is None
            or reshape_qkv_2_path_2 is None
            or reshape_qkv_1_path_1 is None
            or reshape_qkv_1_path_2 is None
        ):
            return False

        _, gather_1, shape_1 = reshape_qkv_2_path_1
        _, gather_2, shape_2 = reshape_qkv_2_path_2

        # Check root_input --> Shape --> Gather connection
        if shape_1.input[0] != root_input or shape_2.input[0] != root_input:
            return False

        # Check Gather --> Unsqueeze --> Concat --> Reshape connection for reshape_qkv_1_path_1 and reshape_qkv_1_path_2
        if reshape_qkv_1_path_1[1].name != gather_1.name or reshape_qkv_1_path_2[1].name != gather_2.name:
            return False

        # Check #2: check paths for v nodes
        concat_v_2_path = self.model.match_parent_path(reshape_v_2, ["Concat"], [1])
        concat_v_1_path = self.model.match_parent_path(reshape_v_1, ["Concat"], [1])
        if concat_v_2_path is None or concat_v_1_path is None:
            return False
        concat_v_2, concat_v_1 = concat_v_2_path[0], concat_v_1_path[0]

        reshape_v_2_path_1 = self.model.match_parent_path(
            concat_v_2, ["Unsqueeze", "Mul", "Gather", "Shape"], [0, 0, 0, 0]
        )
        reshape_v_2_path_2 = self.model.match_parent_path(
            concat_v_2, ["Unsqueeze", "Add", "Gather", "Shape"], [1, 0, 0, 0]
        )
        reshape_v_1_path_1 = self.model.match_parent_path(concat_v_1, ["Unsqueeze", "Gather", "Shape"], [0, 0, 0])
        reshape_v_1_path_2 = self.model.match_parent_path(concat_v_1, ["Unsqueeze", "Gather", "Shape"], [1, 0, 0])
        if (
            reshape_v_2_path_1 is None
            or reshape_v_2_path_2 is None
            or reshape_v_1_path_1 is None
            or reshape_v_1_path_2 is None
        ):
            return False

        # Check Gather --> Mul --> Unsqueeze --> Concat --> Reshape connection for reshape_v_2_path_1
        # Check Gather --> Add --> Unsqueeze --> Concat --> Reshape connection for reshape_v_2_path_2
        # Check Gather --> Unsqueeze --> Concat --> Reshape connection for reshape_v_1_path_1 and reshape_v_1_path_2
        if (
            reshape_v_2_path_1[2].name != gather_1.name
            or reshape_v_2_path_2[2].name != gather_2.name
            or reshape_v_1_path_1[1].name != gather_1.name
            or reshape_v_1_path_2[1].name != gather_2.name
        ):
            return False

        # Check #3: check paths for k nodes
        concat_k_2_path = self.model.match_parent_path(reshape_k_2, ["Concat"], [1])
        if concat_k_2_path is None:
            return False
        concat_k_2 = concat_k_2_path[0]

        reshape_k_2_path_1 = self.model.match_parent_path(
            concat_k_2, ["Unsqueeze", "Mul", "Gather", "Shape"], [0, 0, 0, 0]
        )
        reshape_k_2_path_2 = self.model.match_parent_path(
            concat_k_2, ["Unsqueeze", "Add", "Gather", "Shape"], [2, 0, 0, 0]
        )
        if reshape_k_2_path_1 is None or reshape_k_2_path_2 is None:
            return False

        # Check Gather --> Mul --> Unsqueeze --> Concat --> Reshape connection for reshape_k_2_path_1
        # Check Gather --> Add --> Unsqueeze --> Concat --> Reshape connection for reshape_k_2_path_2
        if reshape_k_2_path_1[2].name != gather_1.name or reshape_k_2_path_2[2].name != gather_2.name:
            return False

        # Check #4: check paths for q nodes
        concat_q_2_path = self.model.match_parent_path(reshape_q_2, ["Concat"], [1])
        if concat_q_2_path is None:
            return False
        concat_q_2 = concat_q_2_path[0]

        reshape_q_2_path_1 = self.model.match_parent_path(
            concat_q_2, ["Unsqueeze", "Mul", "Gather", "Shape"], [0, 0, 0, 0]
        )
        reshape_q_2_path_2 = self.model.match_parent_path(concat_q_2, ["Unsqueeze", "Gather", "Shape"], [1, 0, 0])
        if reshape_q_2_path_1 is None or reshape_q_2_path_2 is None:
            return False

        # Check Gather --> Mul --> Unsqueeze --> Concat --> Reshape connection for reshape_q_2_path_1
        # Check Gather --> Unsqueeze --> Concat --> Reshape connection for reshape_q_2_path_2
        if reshape_q_2_path_1[2].name != gather_1.name or reshape_q_2_path_2[1].name != gather_2.name:
            return False

        # Check #5: check Mul nodes are the same for q, k, v
        mul_q = reshape_q_2_path_1[1]
        mul_k = reshape_k_2_path_1[1]
        mul_v = reshape_v_2_path_1[1]
        gather_1_out = gather_1.output[0]
        if mul_q.input[0] != gather_1_out or mul_k.input[0] != gather_1_out or mul_v.input[0] != gather_1_out:
            return False

        # Check #6: check paths for attention mask nodes
        attn_mask_path_1 = self.model.match_parent_path(add_qk, ["Concat", "Slice", "Slice"], [1, 0, 0])
        attn_mask_path_2 = self.model.match_parent_path(add_qk, ["Cast", "Concat", "Slice", "Slice"], [1, 0, 0, 0])
        if attn_mask_path_1 is not None:
            _, slice_qk_2, slice_qk_1 = attn_mask_path_1
        elif attn_mask_path_2 is not None:
            _, _, slice_qk_2, slice_qk_1 = attn_mask_path_2
        else:
            return False
        # Check first input to Slice #1 is 3D attention mask of shape (B,S,T)
        if slice_qk_1.input[0] not in {"attn_mask", "attention_mask"}:
            return False

        slice_qk_2_path = self.model.match_parent_path(
            slice_qk_2, ["Unsqueeze", "Add", "Gather", "Shape"], [2, 0, 1, 0]
        )
        slice_qk_1_path_1 = self.model.match_parent_path(
            slice_qk_1, ["Unsqueeze", "Add", "Gather", "Shape"], [2, 0, 1, 0]
        )
        slice_qk_1_path_2 = self.model.match_parent_path(slice_qk_1, ["Unsqueeze"], [1])
        if slice_qk_2_path is None or slice_qk_1_path_1 is None or slice_qk_1_path_2 is None:
            return False

        # Check Gather --> Add --> Unsqueeze #3 --> Slice #2 connection for slice_qk_2_path
        # Check Gather --> Add --> Unsqueeze #2 --> Slice #1 connection for slice_qk_1_path_1
        if slice_qk_2_path[1].name != slice_qk_1_path_1[1].name or slice_qk_2_path[2].name != slice_qk_1_path_1[2].name:
            return False

        # Check Unsqueeze #1 --> Slice #1 connection for slice_qk_1_path_2
        # Check if first input to Add and Unsqueeze #1 is position ids
        if slice_qk_1_path_1[1].input[0] != slice_qk_1_path_2[0].input[0]:
            return False

        return True

    def check_runtime_shape_paths_for_nodes(
        self,
        reshape_qkv,  # Final reshape before o_proj MatMul
        reshape_q,  # Reshape before q_proj MatMul
        reshape_k,  # Reshape before k_proj MatMul
        reshape_v,  # Reshape before v_proj MatMul
        root_input,  # Root input to attention subgraph
    ):
        # Check #1: check paths for qkv nodes
        concat_qkv_path = self.model.match_parent_path(reshape_qkv, ["Concat"], [1])
        if concat_qkv_path is None:
            return False
        concat_qkv = concat_qkv_path[0]

        reshape_qkv_path_1 = self.model.match_parent_path(concat_qkv, ["Unsqueeze", "Gather", "Shape"], [0, 0, 0])
        reshape_qkv_path_2 = self.model.match_parent_path(concat_qkv, ["Unsqueeze", "Gather", "Shape"], [1, 0, 0])
        if reshape_qkv_path_1 is None or reshape_qkv_path_2 is None:
            return False

        _, gather_1, shape_1 = reshape_qkv_path_1
        _, gather_2, shape_2 = reshape_qkv_path_2

        # Check root_input --> Shape --> Gather connection
        if shape_1.input[0] != root_input or shape_2.input[0] != root_input:
            return False

        # Check #2: check paths for v nodes
        concat_v_path = self.model.match_parent_path(reshape_v, ["Concat"], [1])
        if concat_v_path is None:
            return False
        concat_v = concat_v_path[0]

        reshape_v_path_1 = self.model.match_parent_path(concat_v, ["Unsqueeze", "Gather", "Shape"], [0, 0, 0])
        reshape_v_path_2 = self.model.match_parent_path(concat_v, ["Unsqueeze", "Gather", "Shape"], [1, 0, 0])
        if reshape_v_path_1 is None or reshape_v_path_2 is None:
            return False

        # Check Gather --> Unsqueeze --> Concat --> Reshape connection
        if reshape_v_path_1[1].name != gather_1.name or reshape_v_path_2[1].name != gather_2.name:
            return False

        # Check #3: check paths for k nodes
        concat_k_path = self.model.match_parent_path(reshape_k, ["Concat"], [1])
        if concat_k_path is None:
            return False
        concat_k = concat_k_path[0]

        reshape_k_path_1 = self.model.match_parent_path(concat_k, ["Unsqueeze", "Gather", "Shape"], [0, 0, 0])
        reshape_k_path_2 = self.model.match_parent_path(concat_k, ["Unsqueeze", "Gather", "Shape"], [1, 0, 0])
        if reshape_k_path_1 is None or reshape_k_path_2 is None:
            return False

        # Check Gather --> Unsqueeze --> Concat --> Reshape connection
        if reshape_k_path_1[1].name != gather_1.name or reshape_k_path_2[1].name != gather_2.name:
            return False

        # Check #4: check paths for q nodes
        concat_q_path = self.model.match_parent_path(reshape_q, ["Concat"], [1])
        if concat_q_path is None:
            return False
        concat_q = concat_q_path[0]

        reshape_q_path_1 = self.model.match_parent_path(concat_q, ["Unsqueeze", "Gather", "Shape"], [0, 0, 0])
        reshape_q_path_2 = self.model.match_parent_path(concat_q, ["Unsqueeze", "Gather", "Shape"], [1, 0, 0])
        if reshape_q_path_1 is None or reshape_q_path_2 is None:
            return False

        # Check Gather --> Unsqueeze --> Concat --> Reshape connection
        if reshape_q_path_1[1].name != gather_1.name or reshape_q_path_2[1].name != gather_2.name:
            return False

        return True

    def fuse(self, normalize_node, input_name_to_nodes, output_name_to_node):
        if normalize_node.op_type not in {"SkipSimplifiedLayerNormalization", "SkipLayerNormalization", "Add"}:
            return

        # qkv_nodes_1 is for LLaMA-2 Microsoft
        # qkv_nodes_2 is for LLaMA-2 Hugging Face
        # qkv_nodes_3 is for LLaMA-2 distribute Hugging Face model
        qkv_nodes = None
        qkv_nodes_1 = self.model.match_parent_path(
            normalize_node,
            ["MatMul", "Reshape", "Transpose", "Reshape", "MatMul"],
            [1, 0, 0, 0, 0],
        )
        qkv_nodes_2 = self.model.match_parent_path(
            normalize_node,
            ["MatMul", "Reshape", "Transpose", "MatMul"],
            [1, 0, 0, 0],
        )
        qkv_nodes_3 = self.model.match_parent_path(
            normalize_node,
            ["AllReduce", "MatMul", "Reshape", "Transpose", "MatMul"],
            [1, 0, 0, 0, 0],
        )
        if qkv_nodes_1 is not None:
            _, reshape_qkv_2, _, reshape_qkv_1, matmul_qkv = qkv_nodes_1
            qkv_nodes = qkv_nodes_1
        elif qkv_nodes_2 is not None:
            _, reshape_qkv, _, matmul_qkv = qkv_nodes_2
            qkv_nodes = qkv_nodes_2
        elif qkv_nodes_3 is not None:
            _, _, reshape_qkv, _, matmul_qkv = qkv_nodes_3
            qkv_nodes = qkv_nodes_3
        else:
            logger.debug("fuse_rotary_attention: failed to match qkv nodes")
            return

        # v_nodes_1 is for LLaMA-2 Microsoft
        # v_nodes_3 is for LLaMA-2 Hugging Face
        # v_nodes_4 is for LLaMA-2 70B model
        past_v, present_v, past_seq_len = "", "", ""
        v_nodes = None
        add_v = None
        v_nodes_1 = self.model.match_parent_path(
            matmul_qkv,
            ["Reshape", "Transpose", "Concat", "Transpose", "Reshape", "MatMul"],
            [1, 0, 0, 1, 0, 0],
        )
        v_nodes_2 = self.model.match_parent_path(
            matmul_qkv,
            ["Concat", "Transpose", "Reshape", "MatMul"],
            [1, 1, 0, 0],
        )
        v_nodes_3 = self.model.match_parent_path(
            matmul_qkv,
            ["Transpose", "Reshape", "MatMul"],
            [1, 0, 0],
        )
        _, v_nodes_4, _ = self.model.match_parent_paths_all(
            matmul_qkv,
            [
                (
                    ["Reshape", "Expand", "Unsqueeze", "Concat", "Transpose", "Reshape", "MatMul"],
                    [1, 0, 0, 0, 1, 0, 0],
                ),
                (
                    [
                        "Reshape",
                        "Expand",
                        "Where",
                        "Equal",
                        "Reshape",
                        "Concat",
                        "Unsqueeze",
                        "Gather",
                        "Shape",
                        "Concat",
                        "Transpose",
                        "Reshape",
                        "MatMul",
                    ],
                    [1, 0, 1, 0, 0, 0, 0, 0, 0, 0, 1, 0, 0],
                ),
                (
                    [
                        "Reshape",
                        "Expand",
                        "Where",
                        "Equal",
                        "Mul",
                        "ConstantOfShape",
                        "Shape",
                        "Reshape",
                        "Concat",
                        "Unsqueeze",
                        "Gather",
                        "Shape",
                        "Concat",
                        "Transpose",
                        "Reshape",
                        "MatMul",
                    ],
                    [1, 0, 1, 0, 1, 0, 0, 0, 0, 1, 0, 0, 0, 1, 0, 0],
                ),
                (
                    [
                        "Reshape",
                        "Expand",
                        "Where",
                        "ConstantOfShape",
                        "Shape",
                        "Reshape",
                        "Concat",
                        "Unsqueeze",
                        "Gather",
                        "Shape",
                        "Concat",
                        "Transpose",
                        "Reshape",
                        "MatMul",
                    ],
                    [1, 0, 1, 1, 0, 0, 0, 3, 0, 0, 0, 1, 0, 0],
                ),
                (
                    [
                        "Reshape",
                        "Expand",
                        "Where",
                        "Reshape",
                        "Concat",
                        "Unsqueeze",
                        "Gather",
                        "Shape",
                        "Concat",
                        "Transpose",
                        "Reshape",
                        "MatMul",
                    ],
                    [1, 0, 1, 2, 0, 4, 0, 0, 0, 1, 0, 0],
                ),
                (
                    ["Reshape", "Concat", "Unsqueeze", "Gather", "Shape", "Concat", "Transpose", "Reshape", "MatMul"],
                    [1, 1, 0, 0, 0, 0, 1, 0, 0],
                ),
                (
                    [
                        "Reshape",
                        "Concat",
                        "Unsqueeze",
                        "Mul",
                        "Gather",
                        "Shape",
                        "Concat",
                        "Transpose",
                        "Reshape",
                        "MatMul",
                    ],
                    [1, 1, 1, 0, 0, 0, 0, 1, 0, 0],
                ),
                (
                    ["Reshape", "Concat", "Unsqueeze", "Gather", "Shape", "Concat", "Transpose", "Reshape", "MatMul"],
                    [1, 1, 2, 0, 0, 0, 1, 0, 0],
                ),
                (
                    ["Reshape", "Concat", "Unsqueeze", "Gather", "Shape", "Concat", "Transpose", "Reshape", "MatMul"],
                    [1, 1, 3, 0, 0, 0, 1, 0, 0],
                ),
            ],
            output_name_to_node=None,
        )
        v_nodes_5 = self.model.match_parent_path(
            matmul_qkv,
            ["Concat", "Transpose", "Reshape", "Add", "MatMul"],
            [1, 1, 0, 0, 1],
        )
        if v_nodes_1 is not None:
            reshape_v_2, _, concat_v, _, reshape_v_1, matmul_v = v_nodes_1
            v_nodes = v_nodes_1

            concat_v_path = self.model.match_parent_path(
                concat_v,
                ["Slice", "Unsqueeze"],
                [0, 2],
            )
            if concat_v_path is None:
                logger.debug("fuse_rotary_attention: failed to match past/present concat in v path")
                return

            past_v = concat_v_path[0].input[0]
            past_seq_len = concat_v_path[-1].input[0]
            present_v = concat_v.output[0]
        elif v_nodes_2 is not None:
            concat_v, transpose_v, reshape_v, matmul_v = v_nodes_2
            v_nodes = v_nodes_2
            past_v = concat_v.input[0]
            present_v = concat_v.output[0]
        elif v_nodes_3 is not None:
            transpose_v, reshape_v, matmul_v = v_nodes_3
            v_nodes = v_nodes_3
            present_v = transpose_v.output[0]
        elif v_nodes_4 is not None and len(v_nodes_4) == 9:
            concat_v, transpose_v, reshape_v, matmul_v = v_nodes_4[0][-4:]
            v_nodes = v_nodes_4
            past_v = concat_v.input[0]
            present_v = concat_v.output[0]
        elif v_nodes_5 is not None:
            concat_v, transpose_v, reshape_v, add_v, matmul_v = v_nodes_5
            v_nodes = v_nodes_5
            past_v = concat_v.input[0]
            present_v = concat_v.output[0]
        else:
            logger.debug("fuse_rotary_attention: failed to match v path")
            return

        qk_nodes = self.model.match_parent_path(
            matmul_qkv,
            ["Softmax", "Add", "Div", "MatMul"],
            [0, 0, 0, 0],
        )
        add_qk, matmul_qk = None, None
        if qk_nodes is not None:
            _, add_qk, _, matmul_qk = qk_nodes
        else:
            logger.debug("fuse_rotary_attention: failed to match qk nodes")
            return

        # attn_mask_nodes_1, attn_mask_nodes_2 are for LLaMA-2 Microsoft's 3D attention mask
        # attn_mask_nodes_3, attn_mask_nodes_4 are for LLaMA-2 Hugging Face's 2D attention mask
        # attn_mask_nodes_5, attn_mask_nodes_6 are for LLaMA-2 Microsoft's model for the DML EP
        # attn_mask_nodes_7 is for LLaMA-2 Hugging Face's changes to the attention mask
        attn_mask, add_qk_str = "", ""
        attn_mask_nodes_1 = self.model.match_parent_path(
            add_qk,
            ["Concat", "Slice", "Slice"],
            [1, 0, 0],
        )
        attn_mask_nodes_2 = self.model.match_parent_path(
            add_qk,
            ["Cast", "Concat", "Slice", "Slice"],
            [1, 0, 0, 0],
        )
        attn_mask_nodes_3 = self.model.match_parent_path(
            add_qk,
            ["Add", "Where", "Sub", "Cast", "Expand", "Unsqueeze", "Unsqueeze"],
            [1, 0, 2, 1, 0, 0, 0],
        )
        attn_mask_nodes_4 = self.model.match_parent_path(
            add_qk,
            ["Where", "Sub", "Cast", "Expand", "Unsqueeze", "Unsqueeze"],
            [1, 2, 1, 0, 0, 0],
        )
        attn_mask_nodes_5 = self.model.match_parent_path(
            add_qk,
            ["Expand", "Add", "Where", "Sub", "Cast", "Expand", "Unsqueeze", "Unsqueeze"],
            [1, 0, 0, 2, 1, 0, 0, 0],
        )
        attn_mask_nodes_6 = self.model.match_parent_path(
            add_qk,
            ["Expand", "Where", "Sub", "Cast", "Expand", "Unsqueeze", "Unsqueeze"],
            [1, 0, 2, 1, 0, 0, 0],
        )
        attn_mask_nodes_7 = self.model.match_parent_path(
            add_qk,
            ["Where", "Cast", "Where", "Cast", "Sub", "Cast", "Expand", "Unsqueeze", "Unsqueeze"],
            [1, 0, 0, 0, 0, 1, 0, 0, 0],
        )
        if attn_mask_nodes_1 is not None:
            _, slice_mask_1, slice_mask_2 = attn_mask_nodes_1
            attn_mask = slice_mask_1.output[0]
        elif attn_mask_nodes_2 is not None:
            _, _, slice_mask_1, slice_mask_2 = attn_mask_nodes_2
            attn_mask = slice_mask_1.output[0]
        elif attn_mask_nodes_3 is not None:
            # Reshape from (B,1,S,T) to (B,N,S,T)
            add_qk_str = self.reshape_add_qk(attn_mask_nodes_3[0].output[0])
        elif attn_mask_nodes_4 is not None:
            # Reshape from (B,1,S,T) to (B,N,S,T)
            add_qk_str = self.reshape_add_qk(attn_mask_nodes_4[0].output[0])
        elif attn_mask_nodes_5 is not None:
            # The mask has already been reshaped to (B,N,S,T)
            add_qk_str = attn_mask_nodes_5[0].output[0]
        elif attn_mask_nodes_6 is not None:
            # The mask has already been reshaped to (B,N,S,T)
            add_qk_str = attn_mask_nodes_6[0].output[0]
        elif attn_mask_nodes_7 is not None:
            # Reshape from (B,1,S,T) to (B,N,S,T)
            add_qk_str = self.reshape_add_qk(attn_mask_nodes_7[0].output[0])
        else:
            logger.debug("fuse_rotary_attention: failed to match attention mask nodes")
            return

        # k_nodes_1 is for LLaMA-2 Microsoft
        # k_nodes_2 is for LLaMA-2 Hugging Face
        # k_nodes_4 is for LLaMA-2 70B Hugging Face
        past_k, present_k = "", ""
        k_nodes = None
        add_k = None
        slice_k = None
        concat_k_half = None
        k_nodes_1 = self.model.match_parent_path(
            matmul_qk,
            ["Reshape", "Transpose", "Concat", "Transpose", "RotaryEmbedding", "MatMul"],
            [1, 0, 0, 1, 0, 0],
        )
        k_nodes_2 = self.model.match_parent_path(
            matmul_qk,
            ["Transpose", "RotaryEmbedding", "Transpose", "Reshape", "MatMul"],
            [1, 0, 0, 0, 0],
        )
        k_nodes_3 = self.model.match_parent_path(
            matmul_qk,
            ["Transpose", "Concat", "RotaryEmbedding", "Transpose", "Reshape", "MatMul"],
            [1, 0, 1, 0, 0, 0],
        )
        _, k_nodes_4, _ = self.model.match_parent_paths_all(
            matmul_qk,
            [
                (
                    [
                        "Transpose",
                        "Reshape",
                        "Expand",
                        "Unsqueeze",
                        "Concat",
                        "RotaryEmbedding",
                        "Transpose",
                        "Reshape",
                        "MatMul",
                    ],
                    [1, 0, 0, 0, 0, 1, 0, 0, 0],
                ),
                (
                    [
                        "Transpose",
                        "Reshape",
                        "Expand",
                        "Where",
                        "Equal",
                        "Reshape",
                        "Concat",
                        "Unsqueeze",
                        "Gather",
                        "Shape",
                        "Concat",
                        "RotaryEmbedding",
                        "Transpose",
                        "Reshape",
                        "MatMul",
                    ],
                    [1, 0, 0, 1, 0, 0, 0, 0, 0, 0, 0, 1, 0, 0, 0],
                ),
                (
                    [
                        "Transpose",
                        "Reshape",
                        "Expand",
                        "Where",
                        "Equal",
                        "Mul",
                        "ConstantOfShape",
                        "Shape",
                        "Reshape",
                        "Concat",
                        "Unsqueeze",
                        "Gather",
                        "Shape",
                        "Concat",
                        "RotaryEmbedding",
                        "Transpose",
                        "Reshape",
                        "MatMul",
                    ],
                    [1, 0, 0, 1, 0, 1, 0, 0, 0, 0, 1, 0, 0, 0, 1, 0, 0, 0],
                ),
                (
                    [
                        "Transpose",
                        "Reshape",
                        "Expand",
                        "Where",
                        "ConstantOfShape",
                        "Shape",
                        "Reshape",
                        "Concat",
                        "Unsqueeze",
                        "Gather",
                        "Shape",
                        "Concat",
                        "RotaryEmbedding",
                        "Transpose",
                        "Reshape",
                        "MatMul",
                    ],
                    [1, 0, 0, 1, 1, 0, 0, 0, 3, 0, 0, 0, 1, 0, 0, 0],
                ),
                (
                    [
                        "Transpose",
                        "Reshape",
                        "Expand",
                        "Where",
                        "Reshape",
                        "Concat",
                        "Unsqueeze",
                        "Gather",
                        "Shape",
                        "Concat",
                        "RotaryEmbedding",
                        "Transpose",
                        "Reshape",
                        "MatMul",
                    ],
                    [1, 0, 0, 1, 2, 0, 4, 0, 0, 0, 1, 0, 0, 0],
                ),
                (
                    [
                        "Transpose",
                        "Reshape",
                        "Concat",
                        "Unsqueeze",
                        "Gather",
                        "Shape",
                        "Concat",
                        "RotaryEmbedding",
                        "Transpose",
                        "Reshape",
                        "MatMul",
                    ],
                    [1, 0, 1, 0, 0, 0, 0, 1, 0, 0, 0],
                ),
                (
                    [
                        "Transpose",
                        "Reshape",
                        "Concat",
                        "Unsqueeze",
                        "Mul",
                        "Gather",
                        "Shape",
                        "Concat",
                        "RotaryEmbedding",
                        "Transpose",
                        "Reshape",
                        "MatMul",
                    ],
                    [1, 0, 1, 1, 0, 0, 0, 0, 1, 0, 0, 0],
                ),
                (
                    [
                        "Transpose",
                        "Reshape",
                        "Concat",
                        "Unsqueeze",
                        "Gather",
                        "Shape",
                        "Concat",
                        "RotaryEmbedding",
                        "Transpose",
                        "Reshape",
                        "MatMul",
                    ],
                    [1, 0, 1, 2, 0, 0, 0, 1, 0, 0, 0],
                ),
                (
                    [
                        "Transpose",
                        "Reshape",
                        "Concat",
                        "Unsqueeze",
                        "Gather",
                        "Shape",
                        "Concat",
                        "RotaryEmbedding",
                        "Transpose",
                        "Reshape",
                        "MatMul",
                    ],
                    [1, 0, 1, 3, 0, 0, 0, 1, 0, 0, 0],
                ),
            ],
            output_name_to_node=None,
        )
        k_nodes_5 = self.model.match_parent_path(
            matmul_qk,
            ["Transpose", "Concat", "Concat", "RotaryEmbedding", "Slice", "Transpose", "Reshape", "Add", "MatMul"],
            [1, 0, 1, 0, 0, 0, 0, 0, 1],
        )
        if k_nodes_1 is not None:
            reshape_k_2, _, concat_k, _, rotary_k, matmul_k = k_nodes_1
            k_nodes = k_nodes_1

            concat_k_path = self.model.match_parent_path(
                concat_k,
                ["Slice", "Unsqueeze"],
                [0, 2],
            )
            if concat_k_path is None:
                logger.debug("fuse_rotary_attention: failed to match past/present concat in k path")
                return

            past_k = concat_k_path[0].input[0]
            shared_past_seq_len = concat_k_path[-1].input[0]
            present_k = concat_k.output[0]

            assert past_seq_len == shared_past_seq_len
        elif k_nodes_2 is not None:
            _, rotary_k, _, reshape_k, matmul_k = k_nodes_2
            k_nodes = k_nodes_2
            present_k = rotary_k.output[0]
        elif k_nodes_3 is not None:
            _, concat_k, rotary_k, _, reshape_k, matmul_k = k_nodes_3
            k_nodes = k_nodes_3
            past_k = concat_k.input[0]
            present_k = concat_k.output[0]
        elif k_nodes_4 is not None and len(k_nodes_4) == 9:
            reshape_k, matmul_k = k_nodes_4[0][-2:]
            concat_k, rotary_k = k_nodes_4[0][-5:-3]
            k_nodes = k_nodes_4
            past_k = concat_k.input[0]
            present_k = concat_k.output[0]
        elif k_nodes_5 is not None:
            _, concat_k, concat_k_half, rotary_k, slice_k, _, reshape_k, add_k, matmul_k = k_nodes_5
            k_nodes = k_nodes_5
            past_k = concat_k.input[0]
            present_k = concat_k.output[0]
        else:
            logger.debug("fuse_rotary_attention: failed to match k nodes")
            return

        # q_nodes_1 is for LLaMA-2 Microsoft
        # q_nodes_2 is for LLaMA-2 Hugging Face
        # q_nodes_3 is for Phi2 Hugging Face
        q_nodes = None
        add_q = None
        slice_q = None
        concat_q_half = None
        q_nodes_1 = self.model.match_parent_path(
            matmul_qk,
            ["Reshape", "Transpose", "RotaryEmbedding", "MatMul"],
            [0, 0, 0, 0],
        )
        q_nodes_2 = self.model.match_parent_path(
            matmul_qk,
            ["RotaryEmbedding", "Transpose", "Reshape", "MatMul"],
            [0, 0, 0, 0],
        )
        q_nodes_3 = self.model.match_parent_path(
            matmul_qk,
            ["Concat", "RotaryEmbedding", "Slice", "Transpose", "Reshape", "Add", "MatMul"],
            [0, 0, 0, 0, 0, 0, 1],
        )
        if q_nodes_1 is not None:
            reshape_q_2, _, rotary_q, matmul_q = q_nodes_1
            q_nodes = q_nodes_1
        elif q_nodes_2 is not None:
            rotary_q, _, reshape_q, matmul_q = q_nodes_2
            q_nodes = q_nodes_2
        elif q_nodes_3 is not None:
            concat_q_half, rotary_q, slice_q, _, reshape_q, add_q, matmul_q = q_nodes_3
            q_nodes = q_nodes_3
        else:
            logger.debug("fuse_rotary_attention: failed to match q nodes")
            return

        if matmul_q.input[0] != matmul_k.input[0] and matmul_k.input[0] != matmul_v.input[0]:
            logger.debug("fuse_rotary_attention: failed to find the same root_input for q, k, v paths")
            return

        root_output = ""
        if qkv_nodes == qkv_nodes_1:
            if not self.check_runtime_shape_paths_for_function(
                reshape_qkv_2,
                reshape_qkv_1,
                reshape_q_2,
                reshape_k_2,
                reshape_v_2,
                reshape_v_1,
                add_qk,
                matmul_q.input[0],
            ):
                logger.debug("fuse_rotary_attention: failed to verify runtime shape paths")
                return
            root_output = reshape_qkv_2.output[0]

        elif qkv_nodes in (qkv_nodes_2, qkv_nodes_3):
            if not self.check_runtime_shape_paths_for_nodes(
                reshape_qkv,
                reshape_q,
                reshape_k,
                reshape_v,
                matmul_q.input[0],
            ):
                logger.debug("fuse_rotary_attention: failed to verify runtime shape paths")
                return
            root_output = reshape_qkv.output[0]

            # Rename inputs of rotary_q/k so it connects with output of matmul_q/k
            # Before: MatMul --> Reshape --> Transpose --> RotaryEmbedding
            # After: MatMul --> RotaryEmbedding
            rotary_q.input[0] = slice_q.output[0] if slice_q else matmul_q.output[0]
            rotary_k.input[0] = slice_k.output[0] if slice_k else matmul_k.output[0]

            # Rename current output of rotary_k (present_key) so it doesn't match output of MHA (present_key)
            # concat_k_half.output[0] = concat_k_half.name + "_output_0"

            if qkv_nodes == qkv_nodes_3:
                qkv_nodes = qkv_nodes[1:]

        def get_num_heads_and_hidden_size(reshape_q):
            """Detect num_heads and hidden_size for ONNX model from MiDaS
            Args:
                reshape_q (NodeProto): reshape node for q
            Returns:
                Tuple[int, int]: num_heads and hidden_size
            """
            concat = self.model.match_parent(reshape_q, "Concat", 1)

            # The shape is a tensor like [?, ?, num_heads, head_size]
            num_head_value = self.model.get_constant_value(concat.input[2])[0]

            head_size_value = self.model.get_constant_value(concat.input[3])[0]

            hidden_size_initilizer = "hidden_size_initilizer"
            if self.model.get_initializer(hidden_size_initilizer) is None:
                self.add_initializer(
                    name=hidden_size_initilizer,
                    data_type=TensorProto.INT64,
                    dims=[1],
                    vals=[num_head_value * head_size_value],
                    raw=False,
                )

            hidden_size_reshape_node_name = self.model.create_node_name("Concat", name_prefix="hidden_size_concat_node")

            hidden_size_concat_node = helper.make_node(
                "Concat",
                inputs=[
                    concat.input[0],
                    concat.input[1],
                    hidden_size_initilizer,
                ],
                outputs=[hidden_size_reshape_node_name + "output_0"],
                name=hidden_size_reshape_node_name
            )
            hidden_size_concat_node.attribute.extend([helper.make_attribute("axis", 0)])

            return hidden_size_concat_node

<<<<<<< HEAD
        hidden_size_concat_node = get_num_heads_and_hidden_size(reshape_k)

        transpose_node_name = self.model.create_node_name("Transpose")

        tranpose_output_name = transpose_node_name + "_output_0"

        transpose_node = helper.make_node("Transpose", inputs=[concat_k_half.output[0]], outputs=[tranpose_output_name], name=transpose_node_name)
        transpose_node.attribute.extend([helper.make_attribute("perm", [0, 2, 1, 3])])

        # Reshape the Rotary Embedding output for key
        concat_k_reshape_node_name = self.model.create_node_name("Reshape", name_prefix="concat_k_half")
        concat_k_reshape_node = helper.make_node(
            "Reshape",
            inputs=[transpose_node.output[0], hidden_size_concat_node.output[0]],
            outputs=[concat_k_reshape_node_name + "_output_0"],
            name=concat_k_reshape_node_name,
        )

        q_transpose_node_name = self.model.create_node_name("Transpose")

        q_tranpose_output_name = q_transpose_node_name + "_output_0"

        q_transpose_node = helper.make_node("Transpose", inputs=[concat_q_half.output[0]], outputs=[q_tranpose_output_name],
                                          name=q_transpose_node_name)
        q_transpose_node.attribute.extend([helper.make_attribute("perm", [0, 2, 1, 3])])
        # Reshape the Rotary Embedding output for query
        concat_q_reshape_node_name = self.model.create_node_name("Reshape", name_prefix="concat_q_half")

        concat_q_reshape_node = helper.make_node(
            "Reshape",
            inputs=[q_transpose_node.output[0], hidden_size_concat_node.output[0]],
            outputs=[concat_q_reshape_node_name + "_output_0"],
            name=concat_q_reshape_node_name,
        )
        self.nodes_to_add.append(hidden_size_concat_node)
        self.nodes_to_add.append(transpose_node)
        self.nodes_to_add.append(q_transpose_node)
        self.nodes_to_add.append(concat_k_reshape_node)
        self.nodes_to_add.append(concat_q_reshape_node)

        self.node_name_to_graph_name[hidden_size_concat_node.name] = self.this_graph_name
        self.node_name_to_graph_name[transpose_node.name] = self.this_graph_name
        self.node_name_to_graph_name[q_transpose_node.name] = self.this_graph_name
        self.node_name_to_graph_name[concat_k_reshape_node.name] = self.this_graph_name
        self.node_name_to_graph_name[concat_q_reshape_node.name] = self.this_graph_name
=======
        if q_nodes_3:
            hidden_size_concat_node = get_num_heads_and_hidden_size(reshape_k)

            transpose_node_name = self.model.create_node_name("Transpose")

            tranpose_output_name = transpose_node_name + "_output_0"

            transpose_node = helper.make_node("Transpose", inputs=[concat_k_half.output[0]], outputs=[tranpose_output_name], name=transpose_node_name)
            transpose_node.attribute.extend([helper.make_attribute("perm", [0, 2, 1, 3])])

            # Reshape the Rotary Embedding output for key
            concat_k_reshape_node_name = self.model.create_node_name("Reshape", name_prefix="concat_k_half")
            concat_k_reshape_node = helper.make_node(
                "Reshape",
                inputs=[transpose_node.output[0], hidden_size_concat_node.output[0]],
                outputs=[concat_k_reshape_node_name + "_output_0"],
                name=concat_k_reshape_node_name,
            )

            q_transpose_node_name = self.model.create_node_name("Transpose")

            q_tranpose_output_name = q_transpose_node_name + "_output_0"

            q_transpose_node = helper.make_node("Transpose", inputs=[concat_q_half.output[0]], outputs=[q_tranpose_output_name],
                                            name=q_transpose_node_name)
            q_transpose_node.attribute.extend([helper.make_attribute("perm", [0, 2, 1, 3])])
            # Reshape the Rotary Embedding output for query
            concat_q_reshape_node_name = self.model.create_node_name("Reshape", name_prefix="concat_q_half")

            concat_q_reshape_node = helper.make_node(
                "Reshape",
                inputs=[q_transpose_node.output[0], hidden_size_concat_node.output[0]],
                outputs=[concat_q_reshape_node_name + "_output_0"],
                name=concat_q_reshape_node_name,
            )
            self.nodes_to_add.append(hidden_size_concat_node)
            self.nodes_to_add.append(transpose_node)
            self.nodes_to_add.append(q_transpose_node)
            self.nodes_to_add.append(concat_k_reshape_node)
            self.nodes_to_add.append(concat_q_reshape_node)

            self.node_name_to_graph_name[hidden_size_concat_node.name] = self.this_graph_name
            self.node_name_to_graph_name[transpose_node.name] = self.this_graph_name
            self.node_name_to_graph_name[q_transpose_node.name] = self.this_graph_name
            self.node_name_to_graph_name[concat_k_reshape_node.name] = self.this_graph_name
            self.node_name_to_graph_name[concat_q_reshape_node.name] = self.this_graph_name
>>>>>>> 79161291

        new_node = self.create_mha_node(
            matmul_q.input[0],
            root_output,
            concat_q_reshape_node if concat_q_half else rotary_q,
            concat_k_reshape_node if concat_k_half else rotary_k,
            add_v if add_v else matmul_v,
            attn_mask,
            add_qk_str,
            past_k,
            past_v,
            present_k,
            present_v,
        )
        if new_node is None:
            logger.debug("fuse_rotary_attention: failed to create multi-head attention with rotary embeddings")
            return

        self.nodes_to_add.append(new_node)
        self.node_name_to_graph_name[new_node.name] = self.this_graph_name

        self.nodes_to_remove.extend(qkv_nodes[1:])

        if v_nodes != v_nodes_4:
            if add_v:
                self.nodes_to_remove.extend(v_nodes[:-2])
            else:
                self.nodes_to_remove.extend(v_nodes[:-1])
        else:
            nodes_to_keep = [v_nodes[0][-1]]
            for temp_path in v_nodes:
                self.add_nodes_to_remove_with_nodes_to_keep(temp_path, nodes_to_keep)

        self.nodes_to_remove.extend(qk_nodes)

        if k_nodes == k_nodes_1:
            self.nodes_to_remove.extend(k_nodes[:-2])
        elif k_nodes == k_nodes_2:
            self.nodes_to_remove.append(k_nodes[0])
            self.nodes_to_remove.append(k_nodes[2])
            self.nodes_to_remove.append(k_nodes[3])
        elif k_nodes == k_nodes_3:
            self.nodes_to_remove.append(k_nodes[0])
            self.nodes_to_remove.append(k_nodes[1])
            self.nodes_to_remove.append(k_nodes[3])
            self.nodes_to_remove.append(k_nodes[4])
        elif k_nodes == k_nodes_5:
            self.nodes_to_remove.append(k_nodes[0])
            self.nodes_to_remove.append(k_nodes[1])
        elif k_nodes == k_nodes_4:
            nodes_to_keep = [k_nodes[0][-1], k_nodes[0][-4]]
            for temp_path in k_nodes:
                self.add_nodes_to_remove_with_nodes_to_keep(temp_path, nodes_to_keep)

        if q_nodes == q_nodes_1:
            self.nodes_to_remove.extend(q_nodes[:-2])
        elif q_nodes == q_nodes_2:
            self.nodes_to_remove.append(q_nodes[1])
            self.nodes_to_remove.append(q_nodes[2])
<<<<<<< HEAD
        # elif q_nodes == q_nodes_3:
        #     self.nodes_to_remove.append(q_nodes[1])
        #     self.nodes_to_remove.append(q_nodes[2])
=======
>>>>>>> 79161291
        self.prune_graph = True


class FusionRotaryEmbeddings(Fusion):
    def __init__(self, model: OnnxModel):
        self.base_name = "RotaryEmbedding"
        super().__init__(model, self.base_name, [self.base_name, self.base_name + ".1", "Add"])

    # The RotaryEmbedding function can have multiple extraneous constant outputs even though the function is supposed to produce only one output.
    # This is a byproduct of a potential CSE bug when using `export_modules_as_functions` in the TorchScript exporter.
    # To work around this issue, we set the extraneous constant values from the RotaryEmbedding function as initializers in the locations where they are actually used.
    def reassign_extra_outputs(self, rot_emb_node: NodeProto, function: FunctionProto):
        # Find extra outputs and Constant nodes attached to those outputs
        extra_constants, extra_outputs = [], []
        for fn_node in function.node:
            if fn_node.op_type == "Constant" and fn_node.input == [] and fn_node.output[0] in function.output:
                extra_constants.append(fn_node)
                output_index = list(function.output).index(fn_node.output[0])
                extra_outputs.append(rot_emb_node.output[output_index])

        # Set extra Constant node outputs as initializers
        extra_initializers = []
        for extra_constant in extra_constants:
            constant_tensorproto = extra_constant.attribute[0].t
            constant_tensorproto.name = self.model.create_node_name("Constant")
            self.model.add_initializer(constant_tensorproto)
            extra_initializers.append(constant_tensorproto.name)

        # Update references of Constant node outputs to initializer references
        for extra_output, extra_initializer in zip(extra_outputs, extra_initializers):
            nodes_to_update = list(filter(lambda entry: extra_output in entry.input, self.model.model.graph.node))
            for node_to_update in nodes_to_update:
                OnnxModel.replace_node_input(node_to_update, extra_output, extra_initializer)

        return extra_outputs

    def create_rotary_embeddings_from_function(self, node: NodeProto):
        rotary_emb_node_name = self.model.create_node_name(self.base_name)

        matmul_path = self.model.match_parent_path(
            node,
            ["Reshape", "MatMul"],
            [0, 0],
        )
        if matmul_path is not None:
            reshape_node, matmul_node = matmul_path
        else:
            logger.debug("fuse_rotary_embeddings: failed to match MatMul")
            return

        rotary_emb_inputs = [
            matmul_node.output[0],  # x is of shape (B,S,D) instead of (B,S,N,H)
            node.input[1],  # position_ids
        ]

        # Convert cos_cache and sin_cache from node attributes to model initializers
        cos_cache_node = list(filter(lambda constant: constant.output[0] == node.input[2], self.model.model.graph.node))
        sin_cache_node = list(filter(lambda constant: constant.output[0] == node.input[3], self.model.model.graph.node))
        cos_cache_name, sin_cache_name = "cos_cache", "sin_cache"

        if (
            len(cos_cache_node) == 1
            and len(sin_cache_node) == 1
            and self.model.get_initializer(cos_cache_name) is None
            and self.model.get_initializer(sin_cache_name) is None
        ):
            cos_cache = numpy_helper.to_array(cos_cache_node[0].attribute[0].t).squeeze()
            sin_cache = numpy_helper.to_array(sin_cache_node[0].attribute[0].t).squeeze()

            cos_cache_tensor = helper.make_tensor(
                name=cos_cache_name,
                data_type=TensorProto.FLOAT,
                dims=list(cos_cache.shape),
                vals=cos_cache.flatten().tolist(),
            )
            self.model.add_initializer(cos_cache_tensor, self.this_graph_name)
            sin_cache_tensor = helper.make_tensor(
                name=sin_cache_name,
                data_type=TensorProto.FLOAT,
                dims=list(sin_cache.shape),
                vals=sin_cache.flatten().tolist(),
            )
            self.model.add_initializer(sin_cache_tensor, self.this_graph_name)

            self.nodes_to_remove.extend([cos_cache_node[0], sin_cache_node[0]])

        rotary_emb_inputs.extend([cos_cache_name, sin_cache_name])

        rotary_emb_outputs = node.output
        if len(rotary_emb_outputs) > 1:
            # Re-assign extraneous constant outputs in RotaryEmbedding functions as initializers
            func = list(filter(lambda fn: fn.name == node.op_type, self.model.model.functions))
            assert len(func) == 1
            extra_outputs = self.reassign_extra_outputs(node, func[0])
            rotary_emb_outputs = list(filter(lambda output_name: output_name not in extra_outputs, rotary_emb_outputs))
            assert len(rotary_emb_outputs) == 1

        rotary_emb_node = helper.make_node(
            self.base_name,
            inputs=rotary_emb_inputs,
            outputs=rotary_emb_outputs,
            name=rotary_emb_node_name,
            interleaved=1,
        )
        rotary_emb_node.domain = "com.microsoft"

        self.nodes_to_remove.append(reshape_node)

        return rotary_emb_node

    def create_rotary_embeddings_from_nodes(
        self,
        root_input: str,
        position_ids: str,
        cos_slice: str,
        sin_slice: str,
        output: str,
    ):
        rotary_emb_node_name = self.model.create_node_name(self.base_name)

        # Convert cos_cache and sin_cache from node attributes to model initializers
        cos_cache_node = list(filter(lambda constant: constant.output[0] == cos_slice, self.model.model.graph.node))
        sin_cache_node = list(filter(lambda constant: constant.output[0] == sin_slice, self.model.model.graph.node))
        cos_cache_name, sin_cache_name = "cos_cache", "sin_cache"

        if (
            len(cos_cache_node) == 1
            and len(sin_cache_node) == 1
            and self.model.get_initializer(cos_cache_name) is None
            and self.model.get_initializer(sin_cache_name) is None
        ):
            cos_cache = numpy_helper.to_array(cos_cache_node[0].attribute[0].t).squeeze()
            sin_cache = numpy_helper.to_array(sin_cache_node[0].attribute[0].t).squeeze()

            # Reshape cos/sin cache from (M, H) to (M, H/2)
            head_size = cos_cache.shape[1]
            cos_cache = cos_cache[:, : (head_size // 2)]
            sin_cache = sin_cache[:, : (head_size // 2)]

            cos_cache_tensor = helper.make_tensor(
                name=cos_cache_name,
                data_type=TensorProto.FLOAT,
                dims=list(cos_cache.shape),
                vals=cos_cache.flatten().tolist(),
            )
            self.model.add_initializer(cos_cache_tensor, self.this_graph_name)
            sin_cache_tensor = helper.make_tensor(
                name=sin_cache_name,
                data_type=TensorProto.FLOAT,
                dims=list(sin_cache.shape),
                vals=sin_cache.flatten().tolist(),
            )
            self.model.add_initializer(sin_cache_tensor, self.this_graph_name)

            self.nodes_to_remove.extend([cos_cache_node[0], sin_cache_node[0]])

        rotary_emb_node = helper.make_node(
            self.base_name,
            inputs=[root_input, position_ids, cos_cache_name, sin_cache_name],
            outputs=[output],
            name=rotary_emb_node_name,
            interleaved=0,
        )
        rotary_emb_node.domain = "com.microsoft"
        return rotary_emb_node

    def fuse(self, node, input_name_to_nodes, output_name_to_node):
        # Node is either RotaryEmbedding function or Add
        if self.base_name not in node.op_type and node.op_type != "Add":
            return

        # Check if node is "RotaryEmbedding nn.Module" exported as a function
        # (e.g. export_modules_as_functions={RotaryEmbedding} in torch.onnx.export)
        rotary_emb_node = None
        if node.op_type != "Add":
            # Verify that function has the correct inputs
            if len(node.input) not in {4, 5} or node.input[1] not in {
                "pos",
                "pos_id",
                "position_id",
                "pos_ids",
                "position_ids",
            }:
                logger.debug("fuse_rotary_embeddings: failed to verify inputs for RotaryEmbedding function")
                return

            rotary_emb_node = self.create_rotary_embeddings_from_function(node)
            if rotary_emb_node is None:
                logger.debug("fuse_rotary_embeddings: failed to create RotaryEmbedding node")
                return

            # Remove RotaryEmbedding function
            self.nodes_to_remove.append(node)

            # Remove RotaryEmbedding function's shape inference stored in value_info
            # The new shape will be calculated during symbolic shape inference
            old_shape_infer = list(
                filter(lambda node: node.name == rotary_emb_node.output[0], self.model.model.graph.value_info)
            )
            assert len(old_shape_infer) == 1
            self.model.model.graph.value_info.remove(old_shape_infer[0])

        else:
            # Rotary embeddings are defined using the below functions:
            #
            # def rotate_half(x):
            #     """Rotates half the hidden dims of the input."""
            #     x1 = x[..., : x.shape[-1] // 2]
            #     x2 = x[..., x.shape[-1] // 2 :]
            #     return torch.cat((-x2, x1), dim=-1)
            #
            # def apply_rope(x, cos, sin, position_ids):
            #     cos = cos.squeeze(1).squeeze(0)  # [seq_len, dim]
            #     sin = sin.squeeze(1).squeeze(0)  # [seq_len, dim]
            #     cos = cos[position_ids].unsqueeze(1)  # [bs, 1, seq_len, dim]
            #     sin = sin[position_ids].unsqueeze(1)  # [bs, 1, seq_len, dim]
            #     x_embed = (x * cos) + (rotate_half(x) * sin)
            #     return x_embed

            # Check paths for rotate_half(x)
            rotate_half_x2_path_1_1 = self.model.match_parent_path(
                node,
                ["Mul", "Concat", "Neg", "Slice", "Slice"],
                [1, 0, 0, 0, 0],
            )

            rotate_half_x2_path_1_2 = self.model.match_parent_path(
                node,
                ["Mul", "Concat", "Neg", "Slice", "Slice"],
                [1, 0, 0, 0, 0],
            )

            rotate_half_x2_path_1 = rotate_half_x2_path_1_1 if rotate_half_x2_path_1_1 else rotate_half_x2_path_1_2

            rotate_half_x2_path_2_1 = self.model.match_parent_path(
                node,
                ["Mul", "Concat", "Neg", "Slice", "Unsqueeze", "Div", "Gather", "Shape", "Slice"],
                [1, 0, 0, 0, 1, 0, 0, 0, 0],
            )

            rotate_half_x2_path_2_2 = self.model.match_parent_path(
                node,
                ["Mul", "Concat", "Neg", "Slice", "Unsqueeze", "Div", "Gather", "Shape", "Slice"],
                [1, 0, 0, 0, 1, 0, 0, 0, 0],
            )

            rotate_half_x2_path_2 = rotate_half_x2_path_2_1 if rotate_half_x2_path_2_1 else rotate_half_x2_path_2_2

            if rotate_half_x2_path_1 is None or rotate_half_x2_path_2 is None:
                logger.debug("fuse_rotary_embeddings: failed to match x2 in rotate_half")
                return

            rotate_half_x1_path_1_1 = self.model.match_parent_path(
                node,
                ["Mul", "Concat", "Slice", "Slice"],
                [1, 0, 1, 0],
            )

            rotate_half_x1_path_1_2 = self.model.match_parent_path(
                node,
                ["Mul", "Concat", "Slice", "Slice"],
                [1, 0, 1, 0],
            )

            rotate_half_x1_path_1 = rotate_half_x1_path_1_1 if rotate_half_x1_path_1_1 else rotate_half_x1_path_1_2

            rotate_half_x1_path_2_1 = self.model.match_parent_path(
                node,
                ["Mul", "Concat", "Slice", "Unsqueeze", "Div", "Gather", "Shape", "Slice"],
                [1, 0, 1, 2, 0, 0, 0, 0],
            )

            rotate_half_x1_path_2_2 = self.model.match_parent_path(
                node,
                ["Mul", "Concat", "Slice", "Unsqueeze", "Div", "Gather", "Shape", "Slice"],
                [1, 0, 1, 2, 0, 0, 0, 0],
            )

            rotate_half_x1_path_2 = rotate_half_x1_path_2_1 if rotate_half_x1_path_2_1 else rotate_half_x1_path_2_2

            if rotate_half_x1_path_1 is None or rotate_half_x1_path_2 is None:
                logger.debug("fuse_rotary_embeddings: failed to match x1 in rotate_half")
                return

            if (
                rotate_half_x1_path_1[-1].name != rotate_half_x1_path_2[-1].name
                or rotate_half_x2_path_1[-1].name != rotate_half_x2_path_2[-1].name
                or rotate_half_x1_path_1[-1].name != rotate_half_x2_path_1[-1].name
                or rotate_half_x1_path_2[-1].name != rotate_half_x2_path_2[-1].name
            ):
                logger.debug("fuse_rotary_embeddings: failed to match common input in rotate_half")
                return

            # Check path for x
            x_path_1 = self.model.match_parent_path(
                node,
                ["Mul", "Slice"],
                [0, 0],
            )

            x_path_2 = self.model.match_parent_path(
                node,
                ["Mul", "Slice"],
                [0, 0],
            )

            x_path = x_path_1 if x_path_1 else x_path_2

            if x_path is None:
                logger.debug("fuse_rotary_embeddings: failed to match x in rotate_half")
                return

            # Check path for sin
            sin_path, sin_cache, position_ids = None, "", ""
            sin_path_1 = self.model.match_parent_path(
                node,
                ["Mul", "Unsqueeze", "Gather", "Squeeze", "Squeeze", "Slice", "Unsqueeze", "Gather", "Shape"],
                [1, 1, 0, 0, 0, 0, 2, 0, 0],
            )
            sin_path_2 = self.model.match_parent_path(
                node,
                ["Mul", "Unsqueeze", "Gather", "Squeeze", "Squeeze", "Slice", "Unsqueeze", "Add"],
                [1, 1, 0, 0, 0, 0, 2, 0],
            )
            sin_path_3 = self.model.match_parent_path(
                node,
                ["Mul", "Unsqueeze", "Gather", "Slice", "Unsqueeze", "Gather", "Shape"],
                [1, 1, 0, 0, 2, 0, 0],
            )
            sin_path_4 = self.model.match_parent_path(
                node,
                ["Mul", "Unsqueeze", "Gather", "Slice", "Unsqueeze", "Add"],
                [1, 1, 0, 0, 2, 0],
            )
            if sin_path_1 is not None:
                sin_path = sin_path_1
                sin_cache = sin_path[-4].input[0]
            elif sin_path_2 is not None:
                sin_path = sin_path_2
                sin_cache = sin_path[-3].input[0]
            elif sin_path_3 is not None:
                sin_path = sin_path_3
                sin_cache = sin_path[-4].input[0]
                position_ids = sin_path[2].input[1]
            elif sin_path_4 is not None:
                sin_path = sin_path_4
                sin_cache = sin_path[-3].input[0]
                position_ids = sin_path[2].input[1]
            else:
                logger.debug("fuse_rotary_embeddings: failed to match sin path in apply_rope")
                return

            # Check path for cos
            cos_path, cos_cache = None, ""
            cos_path_1 = self.model.match_parent_path(
                node,
                ["Mul", "Unsqueeze", "Gather", "Squeeze", "Squeeze", "Slice", "Unsqueeze", "Gather", "Shape"],
                [0, 1, 0, 0, 0, 0, 2, 0, 0],
            )
            cos_path_2 = self.model.match_parent_path(
                node,
                ["Mul", "Unsqueeze", "Gather", "Squeeze", "Squeeze", "Slice", "Unsqueeze", "Add"],
                [0, 1, 0, 0, 0, 0, 2, 0],
            )
            cos_path_3 = self.model.match_parent_path(
                node,
                ["Mul", "Unsqueeze", "Gather", "Slice", "Unsqueeze", "Gather", "Shape"],
                [0, 1, 0, 0, 2, 0, 0],
            )
            cos_path_4 = self.model.match_parent_path(
                node,
                ["Mul", "Unsqueeze", "Gather", "Slice", "Unsqueeze", "Add"],
                [0, 1, 0, 0, 2, 0],
            )
            if cos_path_1 is not None:
                cos_path = cos_path_1
                cos_cache = cos_path[-4].input[0]
            elif cos_path_2 is not None:
                cos_path = cos_path_2
                cos_cache = cos_path[-3].input[0]
            elif cos_path_3 is not None:
                cos_path = cos_path_3
                cos_cache = cos_path[-4].input[0]
                position_ids = cos_path[2].input[1]
            elif cos_path_4 is not None:
                cos_path = cos_path_4
                cos_cache = cos_path[-3].input[0]
                position_ids = cos_path[2].input[1]
            else:
                logger.debug("fuse_rotary_embeddings: failed to match sin path in apply_rope")
                return

            # Check path for position ids
            if position_ids == "":
                position_ids_from_sin_path = self.model.match_parent_path(
                    sin_path[2],
                    ["Reshape"],
                    [1],
                )
                position_ids_from_cos_path = self.model.match_parent_path(
                    cos_path[2],
                    ["Reshape"],
                    [1],
                )
                if (
                    position_ids_from_sin_path is None
                    or position_ids_from_cos_path is None
                    or position_ids_from_sin_path[0].name != position_ids_from_cos_path[0].name
                ):
                    logger.debug("fuse_rotary_embeddings: failed to match position ids path in apply_rope")
                    return
                position_ids = position_ids_from_cos_path[0].input[0]
            else:
                position_ids_from_sin_path = []
                position_ids_from_cos_path = []

            past_seq_len_path, curr_seq_len_path = None, None
            if (sin_path == sin_path_1 and cos_path == cos_path_1) or (
                sin_path == sin_path_3 and cos_path == cos_path_3
            ):
                if sin_path[-2].name != cos_path[-2].name or sin_path[-1].name != cos_path[-1].name:
                    logger.debug(
                        "fuse_rotary_embeddings: failed to match common Gather node and Shape node in sin cache and cos cache"
                    )
                    return
            elif (sin_path == sin_path_2 and cos_path == cos_path_2) or (
                sin_path == sin_path_4 and cos_path == cos_path_4
            ):
                if sin_path[-1].name != cos_path[-1].name:
                    logger.debug("fuse_rotary_embeddings: failed to match common Add node in sin cache and cos cache")
                    return
                # Match past sequence length path: past_key --> Shape --> Gather --> Add
                past_seq_len_path = self.model.match_parent_path(
                    sin_path[-1],
                    ["Gather", "Shape"],
                    [1, 0],
                )
                # Match current sequence length path: transpose_k --> Shape --> Gather --> Add
                curr_seq_len_path = self.model.match_parent_path(
                    sin_path[-1],
                    ["Gather", "Shape", "Transpose"],
                    [0, 0, 0],
                )
                if (
                    past_seq_len_path is None
                    or curr_seq_len_path is None
                    or self.model.find_graph_input(past_seq_len_path[-1].input[0]) is None
                    or curr_seq_len_path[-1].op_type != "Transpose"
                ):
                    logger.debug("fuse_rotary_embeddings: failed to match past_seq_len and curr_seq_len paths")
                    return
            else:
                logger.debug("fuse_rotary_embeddings: failed to match common cache paths")

            rotary_emb_node = self.create_rotary_embeddings_from_nodes(
                rotate_half_x1_path_1[-1].output[0],
                position_ids,
                cos_cache,
                sin_cache,
                node.output[0],
            )
            if rotary_emb_node is None:
                logger.debug("fuse_rotary_embeddings: failed to create RotaryEmbedding node")
                return

            # Remove rotary embedding nodes
            self.add_nodes_to_remove([node])
            self.add_nodes_to_remove(rotate_half_x1_path_1[:-1])
            self.add_nodes_to_remove(rotate_half_x1_path_2[:-1])
            self.add_nodes_to_remove(rotate_half_x2_path_1[:-1])
            self.add_nodes_to_remove(rotate_half_x2_path_2[:-1])
            self.add_nodes_to_remove(x_path[:-1])
            self.add_nodes_to_remove(sin_path)
            self.add_nodes_to_remove(cos_path)
            self.add_nodes_to_remove(position_ids_from_sin_path[:-1])
            self.add_nodes_to_remove(position_ids_from_cos_path[:-1])

            if past_seq_len_path is not None and len(self.model.get_children(past_seq_len_path[0])) == 1:
                # In merged HF model, output of Gather in past_seq_len_path is used twice
                # for past_key_values.0.key and once for other past_key_values
                self.add_nodes_to_remove(past_seq_len_path)
            if curr_seq_len_path is not None:
                self.add_nodes_to_remove(curr_seq_len_path[:-1])

        self.increase_counter(self.base_name)
        self.node_name_to_graph_name[rotary_emb_node.name] = self.this_graph_name
        self.nodes_to_add.append(rotary_emb_node)
        self.prune_graph = True<|MERGE_RESOLUTION|>--- conflicted
+++ resolved
@@ -970,53 +970,6 @@
 
             return hidden_size_concat_node
 
-<<<<<<< HEAD
-        hidden_size_concat_node = get_num_heads_and_hidden_size(reshape_k)
-
-        transpose_node_name = self.model.create_node_name("Transpose")
-
-        tranpose_output_name = transpose_node_name + "_output_0"
-
-        transpose_node = helper.make_node("Transpose", inputs=[concat_k_half.output[0]], outputs=[tranpose_output_name], name=transpose_node_name)
-        transpose_node.attribute.extend([helper.make_attribute("perm", [0, 2, 1, 3])])
-
-        # Reshape the Rotary Embedding output for key
-        concat_k_reshape_node_name = self.model.create_node_name("Reshape", name_prefix="concat_k_half")
-        concat_k_reshape_node = helper.make_node(
-            "Reshape",
-            inputs=[transpose_node.output[0], hidden_size_concat_node.output[0]],
-            outputs=[concat_k_reshape_node_name + "_output_0"],
-            name=concat_k_reshape_node_name,
-        )
-
-        q_transpose_node_name = self.model.create_node_name("Transpose")
-
-        q_tranpose_output_name = q_transpose_node_name + "_output_0"
-
-        q_transpose_node = helper.make_node("Transpose", inputs=[concat_q_half.output[0]], outputs=[q_tranpose_output_name],
-                                          name=q_transpose_node_name)
-        q_transpose_node.attribute.extend([helper.make_attribute("perm", [0, 2, 1, 3])])
-        # Reshape the Rotary Embedding output for query
-        concat_q_reshape_node_name = self.model.create_node_name("Reshape", name_prefix="concat_q_half")
-
-        concat_q_reshape_node = helper.make_node(
-            "Reshape",
-            inputs=[q_transpose_node.output[0], hidden_size_concat_node.output[0]],
-            outputs=[concat_q_reshape_node_name + "_output_0"],
-            name=concat_q_reshape_node_name,
-        )
-        self.nodes_to_add.append(hidden_size_concat_node)
-        self.nodes_to_add.append(transpose_node)
-        self.nodes_to_add.append(q_transpose_node)
-        self.nodes_to_add.append(concat_k_reshape_node)
-        self.nodes_to_add.append(concat_q_reshape_node)
-
-        self.node_name_to_graph_name[hidden_size_concat_node.name] = self.this_graph_name
-        self.node_name_to_graph_name[transpose_node.name] = self.this_graph_name
-        self.node_name_to_graph_name[q_transpose_node.name] = self.this_graph_name
-        self.node_name_to_graph_name[concat_k_reshape_node.name] = self.this_graph_name
-        self.node_name_to_graph_name[concat_q_reshape_node.name] = self.this_graph_name
-=======
         if q_nodes_3:
             hidden_size_concat_node = get_num_heads_and_hidden_size(reshape_k)
 
@@ -1063,7 +1016,6 @@
             self.node_name_to_graph_name[q_transpose_node.name] = self.this_graph_name
             self.node_name_to_graph_name[concat_k_reshape_node.name] = self.this_graph_name
             self.node_name_to_graph_name[concat_q_reshape_node.name] = self.this_graph_name
->>>>>>> 79161291
 
         new_node = self.create_mha_node(
             matmul_q.input[0],
@@ -1123,12 +1075,6 @@
         elif q_nodes == q_nodes_2:
             self.nodes_to_remove.append(q_nodes[1])
             self.nodes_to_remove.append(q_nodes[2])
-<<<<<<< HEAD
-        # elif q_nodes == q_nodes_3:
-        #     self.nodes_to_remove.append(q_nodes[1])
-        #     self.nodes_to_remove.append(q_nodes[2])
-=======
->>>>>>> 79161291
         self.prune_graph = True
 
 
@@ -1351,21 +1297,21 @@
             # Check paths for rotate_half(x)
             rotate_half_x2_path_1_1 = self.model.match_parent_path(
                 node,
+                ["Mul", "Concat", "Neg", "Slice", "Transpose"],
+                [1, 0, 0, 0, 0],
+            )
+
+            rotate_half_x2_path_1_2 = self.model.match_parent_path(
+                node,
                 ["Mul", "Concat", "Neg", "Slice", "Slice"],
                 [1, 0, 0, 0, 0],
             )
 
-            rotate_half_x2_path_1_2 = self.model.match_parent_path(
-                node,
-                ["Mul", "Concat", "Neg", "Slice", "Slice"],
-                [1, 0, 0, 0, 0],
-            )
-
             rotate_half_x2_path_1 = rotate_half_x2_path_1_1 if rotate_half_x2_path_1_1 else rotate_half_x2_path_1_2
 
             rotate_half_x2_path_2_1 = self.model.match_parent_path(
                 node,
-                ["Mul", "Concat", "Neg", "Slice", "Unsqueeze", "Div", "Gather", "Shape", "Slice"],
+                ["Mul", "Concat", "Neg", "Slice", "Unsqueeze", "Div", "Gather", "Shape", "Transpose"],
                 [1, 0, 0, 0, 1, 0, 0, 0, 0],
             )
 
@@ -1383,21 +1329,21 @@
 
             rotate_half_x1_path_1_1 = self.model.match_parent_path(
                 node,
+                ["Mul", "Concat", "Slice", "Transpose"],
+                [1, 0, 1, 0],
+            )
+
+            rotate_half_x1_path_1_2 = self.model.match_parent_path(
+                node,
                 ["Mul", "Concat", "Slice", "Slice"],
                 [1, 0, 1, 0],
             )
 
-            rotate_half_x1_path_1_2 = self.model.match_parent_path(
-                node,
-                ["Mul", "Concat", "Slice", "Slice"],
-                [1, 0, 1, 0],
-            )
-
             rotate_half_x1_path_1 = rotate_half_x1_path_1_1 if rotate_half_x1_path_1_1 else rotate_half_x1_path_1_2
 
             rotate_half_x1_path_2_1 = self.model.match_parent_path(
                 node,
-                ["Mul", "Concat", "Slice", "Unsqueeze", "Div", "Gather", "Shape", "Slice"],
+                ["Mul", "Concat", "Slice", "Unsqueeze", "Div", "Gather", "Shape", "Transpose"],
                 [1, 0, 1, 2, 0, 0, 0, 0],
             )
 
@@ -1425,7 +1371,7 @@
             # Check path for x
             x_path_1 = self.model.match_parent_path(
                 node,
-                ["Mul", "Slice"],
+                ["Mul", "Transpose"],
                 [0, 0],
             )
 
