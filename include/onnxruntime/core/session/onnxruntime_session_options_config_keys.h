// Copyright (c) Microsoft Corporation. All rights reserved.
// Licensed under the MIT License.

#pragma once

/*
 * This file defines SessionOptions Config Keys and format of the Config Values.
 *
 * The Naming Convention for a SessionOptions Config Key,
 * "[Area][.[SubArea1].[SubArea2]...].[Keyname]"
 * Such as "ep.cuda.use_arena"
 * The Config Key cannot be empty
 * The maximum length of the Config Key is 128
 *
 * The string format of a SessionOptions Config Value is defined individually for each Config.
 * The maximum length of the Config Value is 1024
 */

// Key for disable PrePacking,
// If the config value is set to "1" then the prepacking is disabled, otherwise prepacking is enabled (default value)
static const char* const kOrtSessionOptionsConfigDisablePrepacking = "session.disable_prepacking";

// A value of "1" means allocators registered in the env will be used. "0" means the allocators created in the session
// will be used. Use this to override the usage of env allocators on a per session level.
static const char* const kOrtSessionOptionsConfigUseEnvAllocators = "session.use_env_allocators";

// Set to 'ORT' (case sensitive) to load an ORT format model.
// If unset, model type will default to ONNX unless inferred from filename ('.ort' == ORT format) or bytes to be ORT
static const char* const kOrtSessionOptionsConfigLoadModelFormat = "session.load_model_format";

// Set to 'ORT' (case sensitive) to save optimized model in ORT format when SessionOptions.optimized_model_path is set.
// If unset, format will default to ONNX unless optimized_model_filepath ends in '.ort'.
static const char* const kOrtSessionOptionsConfigSaveModelFormat = "session.save_model_format";

// If a value is "1", flush-to-zero and denormal-as-zero are applied. The default is "0".
// When multiple sessions are created, a main thread doesn't override changes from succeeding session options,
// but threads in session thread pools follow option changes.
// When ORT runs with OpenMP, the same rule is applied, i.e. the first session option to flush-to-zero and
// denormal-as-zero is only applied to global OpenMP thread pool, which doesn't support per-session thread pool.
// Note that an alternative way not using this option at runtime is to train and export a model without denormals
// and that's recommended because turning this option on may hurt model accuracy.
static const char* const kOrtSessionOptionsConfigSetDenormalAsZero = "session.set_denormal_as_zero";

// It controls to run quantization model in QDQ (QuantizelinearDeQuantizelinear) format or not.
// "0": enable. ORT does fusion logic for QDQ format.
// "1": disable. ORT doesn't do fusion logic for QDQ format.
// Its default value is "0"
static const char* const kOrtSessionOptionsDisableQuantQDQ = "session.disable_quant_qdq";

// Enable or disable gelu approximation in graph optimization. "0": disable; "1": enable. The default is "0".
// GeluApproximation has side effects which may change the inference results. It is disabled by default due to this.
static const char* const kOrtSessionOptionsEnableGeluApproximation = "optimization.enable_gelu_approximation";

// Enable or disable using device allocator for allocating initialized tensor memory. "1": enable; "0": disable. The default is "0".
// Using device allocators means the memory allocation is made using malloc/new.
static const char* const kOrtSessionOptionsUseDeviceAllocatorForInitializers = "session.use_device_allocator_for_initializers";

// Configure whether to allow the inter_op/intra_op threads spinning a number of times before blocking
// "0": thread will block if found no job to run
// "1": default, thread will spin a number of times before blocking
static const char* const kOrtSessionOptionsConfigAllowInterOpSpinning = "session.inter_op.allow_spinning";
static const char* const kOrtSessionOptionsConfigAllowIntraOpSpinning = "session.intra_op.allow_spinning";

<<<<<<< HEAD
// Configure whether use threadpoollite for intra-op
// "0": default, not using tplite for intro-op
// "1": use tplite for intra-op
static const char* const kOrtSessionOptionsConfigUseTpLite = "session.intra_op.use_tplite";
=======
// NNAPI EP keys begin
// Note: These options should be specified prior to appending the NNAPI EP to the session options object in order for
// them to take effect.

// Specifies a list of stop op types. Nodes of a type in the stop op types and nodes downstream from them will not be
// run by the NNAPI EP.
// The value should be a ","-delimited list of op types. For example, "Add,Sub".
// If not specified, the default set of stop ops is used. To specify an empty stop ops types list and disable stop op
// exclusion, set the value to "".
static const char* const kOrtSessionOptionsConfigNnapiEpPartitioningStopOps = "ep.nnapi.partitioning_stop_ops";

// NNAPI EP keys end
>>>>>>> 950fe5e2
<|MERGE_RESOLUTION|>--- conflicted
+++ resolved
@@ -61,16 +61,6 @@
 static const char* const kOrtSessionOptionsConfigAllowInterOpSpinning = "session.inter_op.allow_spinning";
 static const char* const kOrtSessionOptionsConfigAllowIntraOpSpinning = "session.intra_op.allow_spinning";
 
-<<<<<<< HEAD
-// Configure whether use threadpoollite for intra-op
-// "0": default, not using tplite for intro-op
-// "1": use tplite for intra-op
-static const char* const kOrtSessionOptionsConfigUseTpLite = "session.intra_op.use_tplite";
-=======
-// NNAPI EP keys begin
-// Note: These options should be specified prior to appending the NNAPI EP to the session options object in order for
-// them to take effect.
-
 // Specifies a list of stop op types. Nodes of a type in the stop op types and nodes downstream from them will not be
 // run by the NNAPI EP.
 // The value should be a ","-delimited list of op types. For example, "Add,Sub".
@@ -78,5 +68,11 @@
 // exclusion, set the value to "".
 static const char* const kOrtSessionOptionsConfigNnapiEpPartitioningStopOps = "ep.nnapi.partitioning_stop_ops";
 
-// NNAPI EP keys end
->>>>>>> 950fe5e2
+// Configure whether use threadpoollite for intra-op
+// "0": default, not using tplite for intro-op
+// "1": use tplite for intra-op
+static const char* const kOrtSessionOptionsConfigUseTpLite = "session.intra_op.use_tplite";
+
+// NNAPI EP keys begin
+// Note: These options should be specified prior to appending the NNAPI EP to the session options object in order for
+// them to take effect.